--- conflicted
+++ resolved
@@ -470,11 +470,7 @@
 
             @Override
             public QueryBuilder visitNot(final NotFilter not) {
-<<<<<<< HEAD
-                return QueryBuilders.boolQuery().must(not.getFilter().visit(this));
-=======
                 return QueryBuilders.boolQuery().mustNot(not.getFilter().visit(this));
->>>>>>> 3445dbbd
             }
 
             @Override
@@ -491,22 +487,14 @@
 
             @Override
             public QueryBuilder visitHasTag(final HasTagFilter hasTag) {
-<<<<<<< HEAD
-                return QueryBuilders.boolQuery().must(QueryBuilders.termQuery(TAG_KEYS, hasTag.getTag()));
-=======
                 return QueryBuilders.boolQuery()
                     .must(QueryBuilders.termQuery(TAG_KEYS, hasTag.getTag()));
->>>>>>> 3445dbbd
             }
 
             @Override
             public QueryBuilder visitMatchKey(final MatchKeyFilter matchKey) {
-<<<<<<< HEAD
-                return QueryBuilders.boolQuery().must(QueryBuilders.termQuery(KEY, matchKey.getValue()));
-=======
                 return QueryBuilders.boolQuery()
                     .must(QueryBuilders.termQuery(KEY, matchKey.getValue()));
->>>>>>> 3445dbbd
             }
 
             @Override
