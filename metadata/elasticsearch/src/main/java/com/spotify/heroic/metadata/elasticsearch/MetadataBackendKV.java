--- conflicted
+++ resolved
@@ -561,21 +561,15 @@
             }
 
             @Override
-<<<<<<< HEAD
             public QueryBuilder visitRegex(final RegexFilter regex) {
-=======
-            public FilterBuilder visitRegex(final RegexFilter regex) {
->>>>>>> 02b4de65
+
                 return regexpFilter(TAGS,
                     regex.getTag() + TAG_DELIMITER + regex.getValue());
             }
 
             @Override
-<<<<<<< HEAD
             public QueryBuilder visitHasTag(final HasTagFilter hasTag) {
-=======
-            public FilterBuilder visitHasTag(final HasTagFilter hasTag) {
->>>>>>> 02b4de65
+
                 return termFilter(TAG_KEYS, hasTag.getTag());
 
             }
