/*
 * Copyright (c) 2015 Spotify AB.
 *
 * Licensed to the Apache Software Foundation (ASF) under one
 * or more contributor license agreements.  See the NOTICE file
 * distributed with this work for additional information
 * regarding copyright ownership.  The ASF licenses this file
 * to you under the Apache License, Version 2.0 (the
 * "License"); you may not use this file except in compliance
 * with the License.  You may obtain a copy of the License at
 *
 *   http://www.apache.org/licenses/LICENSE-2.0
 *
 * Unless required by applicable law or agreed to in writing,
 * software distributed under the License is distributed on an
 * "AS IS" BASIS, WITHOUT WARRANTIES OR CONDITIONS OF ANY
 * KIND, either express or implied.  See the License for the
 * specific language governing permissions and limitations
 * under the License.
 */

package com.spotify.heroic.metadata.elasticsearch;

import static org.elasticsearch.index.query.QueryBuilders.matchAllQuery;
import static org.elasticsearch.index.query.QueryBuilders.prefixQuery;
import static org.elasticsearch.index.query.QueryBuilders.termQuery;

import com.google.common.collect.ImmutableMap;
import com.google.common.hash.HashCode;
import com.spotify.heroic.async.AsyncObservable;
import com.spotify.heroic.common.DateRange;
import com.spotify.heroic.common.Groups;
import com.spotify.heroic.common.OptionalLimit;
import com.spotify.heroic.common.RequestTimer;
import com.spotify.heroic.common.Series;
import com.spotify.heroic.common.Statistics;
import com.spotify.heroic.elasticsearch.AbstractElasticsearchMetadataBackend;
import com.spotify.heroic.elasticsearch.BackendType;
import com.spotify.heroic.elasticsearch.Connection;
import com.spotify.heroic.elasticsearch.RateLimitedCache;
import com.spotify.heroic.elasticsearch.index.NoIndexSelectedException;
import com.spotify.heroic.filter.AndFilter;
import com.spotify.heroic.filter.FalseFilter;
import com.spotify.heroic.filter.Filter;
import com.spotify.heroic.filter.HasTagFilter;
import com.spotify.heroic.filter.MatchKeyFilter;
import com.spotify.heroic.filter.MatchTagFilter;
import com.spotify.heroic.filter.NotFilter;
import com.spotify.heroic.filter.OrFilter;
import com.spotify.heroic.filter.RegexFilter;
import com.spotify.heroic.filter.StartsWithFilter;
import com.spotify.heroic.filter.TrueFilter;
import com.spotify.heroic.lifecycle.LifeCycleRegistry;
import com.spotify.heroic.lifecycle.LifeCycles;
import com.spotify.heroic.metadata.CountSeries;
import com.spotify.heroic.metadata.DeleteSeries;
import com.spotify.heroic.metadata.FindKeys;
import com.spotify.heroic.metadata.FindSeries;
import com.spotify.heroic.metadata.FindSeriesIds;
import com.spotify.heroic.metadata.FindSeriesIdsStream;
import com.spotify.heroic.metadata.FindSeriesStream;
import com.spotify.heroic.metadata.FindTags;
import com.spotify.heroic.metadata.MetadataBackend;
import com.spotify.heroic.metadata.WriteMetadata;
import com.spotify.heroic.metric.QueryError;
import com.spotify.heroic.metric.RequestError;
import com.spotify.heroic.statistics.MetadataBackendReporter;
import eu.toolchain.async.AsyncFramework;
import eu.toolchain.async.AsyncFuture;
import eu.toolchain.async.Managed;
import eu.toolchain.async.ManagedAction;
import eu.toolchain.async.StreamCollector;
import eu.toolchain.async.Transform;
import java.io.IOException;
import java.util.ArrayList;
import java.util.HashMap;
import java.util.HashSet;
import java.util.Iterator;
import java.util.List;
import java.util.Map;
import java.util.Set;
import java.util.concurrent.Callable;
import java.util.concurrent.ConcurrentLinkedQueue;
import java.util.function.Consumer;
import java.util.function.Function;
import java.util.stream.Collectors;
import javax.inject.Inject;
import javax.inject.Named;
import lombok.ToString;
import org.apache.commons.lang3.tuple.Pair;
import org.elasticsearch.action.ActionRequestBuilder;
import org.elasticsearch.action.DocWriteRequest.OpType;
import org.elasticsearch.action.ListenableActionFuture;
import org.elasticsearch.action.delete.DeleteRequestBuilder;
import org.elasticsearch.action.index.IndexRequestBuilder;
import org.elasticsearch.action.search.SearchRequestBuilder;
import org.elasticsearch.action.search.SearchResponse;
import org.elasticsearch.common.unit.TimeValue;
import org.elasticsearch.common.xcontent.XContentBuilder;
import org.elasticsearch.common.xcontent.XContentFactory;
import org.elasticsearch.index.query.BoolQueryBuilder;
import org.elasticsearch.index.query.QueryBuilder;
import org.elasticsearch.search.SearchHit;
import org.elasticsearch.search.aggregations.AggregationBuilder;
import org.elasticsearch.search.aggregations.AggregationBuilders;
import org.elasticsearch.search.aggregations.bucket.terms.Terms;

<<<<<<< HEAD
import javax.inject.Inject;
import javax.inject.Named;
import java.io.IOException;
import java.util.ArrayList;
import java.util.HashMap;
import java.util.HashSet;
import java.util.Iterator;
import java.util.List;
import java.util.Map;
import java.util.Set;
import java.util.function.Consumer;
import java.util.function.Function;
import java.util.function.Supplier;

import static org.elasticsearch.index.query.FilterBuilders.andFilter;
import static org.elasticsearch.index.query.FilterBuilders.matchAllFilter;
import static org.elasticsearch.index.query.FilterBuilders.notFilter;
import static org.elasticsearch.index.query.FilterBuilders.orFilter;
import static org.elasticsearch.index.query.FilterBuilders.prefixFilter;
import static org.elasticsearch.index.query.FilterBuilders.regexpFilter;
import static org.elasticsearch.index.query.FilterBuilders.termFilter;

=======
>>>>>>> 501bfb25
@ElasticsearchScope
@ToString(of = {"connection"})
public class MetadataBackendKV extends AbstractElasticsearchMetadataBackend
    implements MetadataBackend, LifeCycles {
    public static final String WRITE_CACHE_SIZE = "write-cache-size";

    static final String KEY = "key";
    static final String TAGS = "tags";
    static final String TAG_KEYS = "tag_keys";
    static final Character TAG_DELIMITER = '\0';

    static final String TYPE_METADATA = "metadata";

    static final TimeValue SCROLL_TIME = TimeValue.timeValueMillis(5000);
    static final int SCROLL_SIZE = 1000;

    private final Groups groups;
    private final MetadataBackendReporter reporter;
    private final AsyncFramework async;
    private final Managed<Connection> connection;
    private final RateLimitedCache<Pair<String, HashCode>> writeCache;
    private final boolean configure;
    private final int deleteParallelism;

    @Inject
    public MetadataBackendKV(
        Groups groups, MetadataBackendReporter reporter, AsyncFramework async,
        Managed<Connection> connection, RateLimitedCache<Pair<String, HashCode>> writeCache,
        @Named("configure") boolean configure, @Named("deleteParallelism") int deleteParallelism
    ) {
        super(async, TYPE_METADATA);
        this.groups = groups;
        this.reporter = reporter;
        this.async = async;
        this.connection = connection;
        this.writeCache = writeCache;
        this.configure = configure;
        this.deleteParallelism = deleteParallelism;
    }

    @Override
    public void register(LifeCycleRegistry registry) {
        registry.start(this::start);
        registry.stop(this::stop);
    }

    @Override
    protected Managed<Connection> connection() {
        return connection;
    }

    @Override
    public AsyncFuture<Void> configure() {
        return doto(Connection::configure);
    }

    @Override
    public Groups groups() {
        return groups;
    }

    @Override
    public AsyncFuture<FindTags> findTags(final FindTags.Request filter) {
        return doto(c -> async.resolved(FindTags.EMPTY));
    }

    @Override
    public AsyncFuture<WriteMetadata> write(final WriteMetadata.Request request) {
        return doto(c -> {
            final Series series = request.getSeries();
            final String id = series.hash();

            final String[] indices;

            try {
                indices = c.writeIndices();
            } catch (NoIndexSelectedException e) {
                return async.failed(e);
            }

            final List<AsyncFuture<WriteMetadata>> writes = new ArrayList<>();

            for (final String index : indices) {
                if (!writeCache.acquire(Pair.of(index, series.getHashCode()))) {
                    reporter.reportWriteDroppedByRateLimit();
                    continue;
                }

                final XContentBuilder source = XContentFactory.jsonBuilder();

                source.startObject();
                buildContext(source, series);
                source.endObject();

                final IndexRequestBuilder builder = c
                    .index(index, TYPE_METADATA)
                    .setId(id)
                    .setSource(source)
                    .setOpType(OpType.CREATE);

                final RequestTimer<WriteMetadata> timer = WriteMetadata.timer();

                AsyncFuture<WriteMetadata> result =
                    bind(builder.execute()).directTransform(response -> timer.end());

                writes.add(result);
            }

            return async.collect(writes, WriteMetadata.reduce());
        });
    }

    @Override
    public AsyncFuture<CountSeries> countSeries(final CountSeries.Request filter) {
        return doto(c -> {
            final OptionalLimit limit = filter.getLimit();

            if (limit.isZero()) {
                return async.resolved(CountSeries.of());
            }

            final QueryBuilder f = filter(filter.getFilter());

            final SearchRequestBuilder builder = c.count(TYPE_METADATA);
            limit.asInteger().ifPresent(builder::setTerminateAfter);

            builder.setQuery(new BoolQueryBuilder().must(f));
            builder.setSize(0);

            return bind(builder.execute()).directTransform(
                response -> CountSeries.of(response.getHits().getTotalHits(), false));
        });
    }

    @Override
    public AsyncFuture<FindSeries> findSeries(final FindSeries.Request filter) {
        return doto(c -> {
            final OptionalLimit limit = filter.getLimit();
            final QueryBuilder f = filter(filter.getFilter());
            return entries(filter.getFilter(), filter.getLimit(), filter.getRange(), this::toSeries,
                l -> FindSeries.of(l.getSet(), l.isLimited()), builder -> {
                });
        });
    }

    @Override
    public AsyncObservable<FindSeriesStream> findSeriesStream(final FindSeries.Request request) {
        return entriesStream(request.getLimit(), request.getFilter(), request.getRange(),
            this::toSeries, FindSeriesStream::of, builder -> {
            });
    }

    @Override
    public AsyncFuture<FindSeriesIds> findSeriesIds(final FindSeriesIds.Request request) {
        return entries(request.getFilter(), request.getLimit(), request.getRange(), this::toId,
            l -> FindSeriesIds.of(l.getSet(), l.isLimited()), builder -> {
                builder.setFetchSource(false);
            });
    }

    @Override
    public AsyncObservable<FindSeriesIdsStream> findSeriesIdsStream(
        final FindSeriesIds.Request request
    ) {
        return entriesStream(request.getLimit(), request.getFilter(), request.getRange(),
            this::toId, FindSeriesIdsStream::of, builder -> {
                builder.setFetchSource(false);
            });
    }

    @Override
    public AsyncFuture<DeleteSeries> deleteSeries(final DeleteSeries.Request request) {
        final DateRange range = request.getRange();

        final FindSeriesIds.Request findIds =
            new FindSeriesIds.Request(request.getFilter(), range, request.getLimit());

        return doto(c -> findSeriesIds(findIds).lazyTransform(ids -> {
            final List<Callable<AsyncFuture<Void>>> deletes = new ArrayList<>();

            for (final String id : ids.getIds()) {
                deletes.add(() -> {
                    final List<DeleteRequestBuilder> requests = c.delete(TYPE_METADATA, id);

                    return async.collectAndDiscard(requests
                        .stream()
                        .map(ActionRequestBuilder::execute)
                        .map(this::bind)
                        .collect(Collectors.toList()));
                });
            }

            return async.eventuallyCollect(deletes, newDeleteCollector(), deleteParallelism);
        }));
    }

    @Override
    public AsyncFuture<FindKeys> findKeys(final FindKeys.Request request) {
        return doto(c -> {
            final QueryBuilder f = filter(request.getFilter());

            final SearchRequestBuilder builder = c.search(TYPE_METADATA);

            builder.setQuery(new BoolQueryBuilder().must(f));

            {
                final AggregationBuilder terms = AggregationBuilders.terms("terms").field(KEY);
                builder.addAggregation(terms);
            }

            return bind(builder.execute()).directTransform(response -> {
                final Terms terms = (Terms) response.getAggregations().get("terms");

                final Set<String> keys = new HashSet<String>();

                int size = terms.getBuckets().size();
                int duplicates = 0;

                for (final Terms.Bucket bucket : terms.getBuckets()) {
                    if (keys.add(bucket.getKeyAsString())) {
                        duplicates += 1;
                    }
                }

                return FindKeys.of(keys, size, duplicates);
            });
        });
    }

    @Override
    public boolean isReady() {
        return connection.isReady();
    }

    @Override
    protected Series toSeries(SearchHit hit) {
        final Map<String, Object> source = hit.getSource();
        final String key = (String) source.get(KEY);
        final Iterator<Map.Entry<String, String>> tags =
            ((List<String>) source.get(TAGS)).stream().map(this::buildTag).iterator();
        return Series.of(key, tags);
    }

    private <T, O> AsyncFuture<O> entries(
        final Filter filter, final OptionalLimit limit, final DateRange range,
        final Function<SearchHit, T> converter, final Transform<LimitedSet<T>, O> collector,
        final Consumer<SearchRequestBuilder> modifier
    ) {
        final QueryBuilder f = filter(filter);

        return doto(c -> {
            final SearchRequestBuilder builder = c.search(TYPE_METADATA).setScroll(SCROLL_TIME);

            builder.setSize(limit.asMaxInteger(SCROLL_SIZE));
            builder.setQuery(new BoolQueryBuilder().must(f));

            modifier.accept(builder);

            AsyncFuture<LimitedSet<T>> scroll = scrollEntries(c, builder, limit, converter);
            return scroll.directTransform(collector);
        });
    }

    /**
     * Collect the result of a list of operations and convert into a
     * {@link com.spotify.heroic.metadata.DeleteSeries}.
     *
     * @return a {@link eu.toolchain.async.StreamCollector}
     */
    private StreamCollector<Void, DeleteSeries> newDeleteCollector() {
        return new StreamCollector<Void, DeleteSeries>() {
            final ConcurrentLinkedQueue<Throwable> errors = new ConcurrentLinkedQueue<>();

            @Override
            public void resolved(final Void result) throws Exception {
            }

            @Override
            public void failed(final Throwable cause) throws Exception {
                errors.add(cause);
            }

            @Override
            public void cancelled() throws Exception {
            }

            @Override
            public DeleteSeries end(
                final int resolved, final int failed, final int cancelled
            ) throws Exception {
                final List<RequestError> errors = this.errors
                    .stream()
                    .map(QueryError::fromThrowable)
                    .collect(Collectors.toList());

                return new DeleteSeries(errors, resolved, failed + cancelled);
            }
        };
    }

    private <T, O> AsyncObservable<O> entriesStream(
        final OptionalLimit limit, final Filter f, final DateRange range,
        final Function<SearchHit, T> converter, final Function<Set<T>, O> collector,
        final Consumer<SearchRequestBuilder> modifier
    ) {
        final QueryBuilder filter = filter(f);

        return observer -> connection.doto(c -> {
            final SearchRequestBuilder builder = c.search(TYPE_METADATA).setScroll(SCROLL_TIME);

            builder.setSize(limit.asMaxInteger(SCROLL_SIZE));
            builder.setQuery(new BoolQueryBuilder().must(filter));

            modifier.accept(builder);

            final ScrollTransformStream<T> scrollTransform =
                new ScrollTransformStream<>(limit, set -> observer.observe(collector.apply(set)),
                    converter, scrollId -> {
                    // Function<> that returns a Supplier
                    return () -> {
                        final ListenableActionFuture<SearchResponse> execute =
                            c.prepareSearchScroll(scrollId).setScroll(SCROLL_TIME).execute();
                        return bind(execute);
                    };
                });

            return bind(builder.execute()).lazyTransform(scrollTransform);
        }).onDone(observer.onDone());
    }

    private String toId(SearchHit hit) {
        return hit.getId();
    }

    private <T> AsyncFuture<T> doto(ManagedAction<Connection, T> action) {
        return connection.doto(action);
    }

    AsyncFuture<Void> start() {
        final AsyncFuture<Void> future = connection.start();

        if (!configure) {
            return future;
        }

        return future.lazyTransform(v -> configure());
    }

    AsyncFuture<Void> stop() {
        return connection.stop();
    }

    Map.Entry<String, String> buildTag(String kv) {
        final int index = kv.indexOf(TAG_DELIMITER);

        if (index == -1) {
            throw new IllegalArgumentException("invalid tag source: " + kv);
        }

        final String tk = kv.substring(0, index);
        final String tv = kv.substring(index + 1);
        return Pair.of(tk, tv);
    }

    static void buildContext(final XContentBuilder b, Series series) throws IOException {
        b.field(KEY, series.getKey());

        b.startArray(TAGS);

        for (final Map.Entry<String, String> entry : series.getTags().entrySet()) {
            b.value(entry.getKey() + TAG_DELIMITER + entry.getValue());
        }

        b.endArray();

        b.startArray(TAG_KEYS);

        for (final Map.Entry<String, String> entry : series.getTags().entrySet()) {
            b.value(entry.getKey());
        }

        b.endArray();
    }

    private static final Filter.Visitor<QueryBuilder> FILTER_CONVERTER =
        new Filter.Visitor<QueryBuilder>() {
            @Override
            public QueryBuilder visitTrue(final TrueFilter t) {
                return matchAllQuery();
            }

            @Override
            public QueryBuilder visitFalse(final FalseFilter f) {
                return new BoolQueryBuilder().mustNot(matchAllQuery());
            }

            @Override
            public QueryBuilder visitAnd(final AndFilter and) {
                BoolQueryBuilder boolQuery = new BoolQueryBuilder();
                for (QueryBuilder qb : convertTerms(and.terms())) {
                    boolQuery.must(qb);
                }
                return boolQuery;
            }

            @Override
            public QueryBuilder visitOr(final OrFilter or) {
                BoolQueryBuilder boolQuery = new BoolQueryBuilder();
                for (QueryBuilder qb : convertTerms(or.terms())) {
                    boolQuery.should(qb);
                }
                boolQuery.minimumShouldMatch(1);
                return boolQuery;
            }

            @Override
            public QueryBuilder visitNot(final NotFilter not) {
                return new BoolQueryBuilder().mustNot(not.getFilter().visit(this));
            }

            @Override
            public QueryBuilder visitMatchTag(final MatchTagFilter matchTag) {
                return termQuery(TAGS, matchTag.getTag() + TAG_DELIMITER + matchTag.getValue());
            }

            @Override
            public QueryBuilder visitStartsWith(final StartsWithFilter startsWith) {
                return prefixQuery(TAGS,
                    startsWith.getTag() + TAG_DELIMITER + startsWith.getValue());
            }

            @Override
<<<<<<< HEAD
            public FilterBuilder visitRegex(final RegexFilter regex) {
                return regexpFilter(TAGS,
                    regex.getTag() + TAG_DELIMITER + regex.getValue());
            }

            @Override
            public FilterBuilder visitHasTag(final HasTagFilter hasTag) {
                return termFilter(TAG_KEYS, hasTag.getTag());
=======
            public QueryBuilder visitHasTag(final HasTagFilter hasTag) {
                return termQuery(TAG_KEYS, hasTag.getTag());
>>>>>>> 501bfb25
            }

            @Override
            public QueryBuilder visitMatchKey(final MatchKeyFilter matchKey) {
                return termQuery(KEY, matchKey.getValue());
            }

            @Override
            public QueryBuilder defaultAction(final Filter filter) {
                throw new IllegalArgumentException("Unsupported filter statement: " + filter);
            }

            private QueryBuilder[] convertTerms(final List<Filter> terms) {
                final QueryBuilder[] filters = new QueryBuilder[terms.size()];
                int i = 0;

                for (final Filter stmt : terms) {
                    filters[i++] = stmt.visit(this);
                }

                return filters;
            }
        };

    @Override
    protected QueryBuilder filter(final Filter filter) {
        return filter.visit(FILTER_CONVERTER);
    }

    @Override
    public Statistics getStatistics() {
        return Statistics.of(WRITE_CACHE_SIZE, writeCache.size());
    }

    public static BackendType backendType() {
        final Map<String, Map<String, Object>> mappings = new HashMap<>();
        mappings.put("metadata", ElasticsearchMetadataUtils.loadJsonResource("kv/metadata.json"));
        return new BackendType(mappings, ImmutableMap.of(), MetadataBackendKV.class);
    }
}<|MERGE_RESOLUTION|>--- conflicted
+++ resolved
@@ -105,7 +105,7 @@
 import org.elasticsearch.search.aggregations.AggregationBuilders;
 import org.elasticsearch.search.aggregations.bucket.terms.Terms;
 
-<<<<<<< HEAD
+
 import javax.inject.Inject;
 import javax.inject.Named;
 import java.io.IOException;
@@ -128,8 +128,7 @@
 import static org.elasticsearch.index.query.FilterBuilders.regexpFilter;
 import static org.elasticsearch.index.query.FilterBuilders.termFilter;
 
-=======
->>>>>>> 501bfb25
+
 @ElasticsearchScope
 @ToString(of = {"connection"})
 public class MetadataBackendKV extends AbstractElasticsearchMetadataBackend
@@ -562,19 +561,15 @@
             }
 
             @Override
-<<<<<<< HEAD
-            public FilterBuilder visitRegex(final RegexFilter regex) {
+            public QueryBuilder visitRegex(final RegexFilter regex) {
                 return regexpFilter(TAGS,
                     regex.getTag() + TAG_DELIMITER + regex.getValue());
             }
 
             @Override
-            public FilterBuilder visitHasTag(final HasTagFilter hasTag) {
+            public QueryBuilder visitHasTag(final HasTagFilter hasTag) {
                 return termFilter(TAG_KEYS, hasTag.getTag());
-=======
-            public QueryBuilder visitHasTag(final HasTagFilter hasTag) {
-                return termQuery(TAG_KEYS, hasTag.getTag());
->>>>>>> 501bfb25
+
             }
 
             @Override
