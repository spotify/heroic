package com.spotify.heroic;

import static com.spotify.heroic.test.Data.distributionPoints;
import static com.spotify.heroic.test.Data.points;
import static com.spotify.heroic.test.Matchers.containsChild;
import static com.spotify.heroic.test.Matchers.hasIdentifier;
import static com.spotify.heroic.test.Matchers.identifierContains;
import static org.hamcrest.Matchers.allOf;
import static org.hamcrest.Matchers.containsString;
import static org.hamcrest.Matchers.equalTo;
import static org.hamcrest.Matchers.not;
import static org.junit.Assert.assertEquals;
import static org.junit.Assert.assertThat;
import static org.junit.Assert.assertTrue;
import static org.junit.Assume.assumeTrue;
import static org.mockito.Matchers.any;
import static org.mockito.Mockito.times;
import static org.mockito.Mockito.verify;
import static org.mockito.Mockito.verifyNoMoreInteractions;
import com.google.common.collect.ImmutableList;
import com.google.common.collect.ImmutableSet;
import com.google.common.collect.ImmutableSortedMap;
import com.spotify.heroic.aggregation.ComputeDistributionStat;
import com.spotify.heroic.common.Feature;
import com.spotify.heroic.common.FeatureSet;
import com.spotify.heroic.common.Series;
import com.spotify.heroic.dagger.CoreComponent;
import com.spotify.heroic.ingestion.Ingestion;
import com.spotify.heroic.ingestion.IngestionComponent;
import com.spotify.heroic.ingestion.IngestionManager;
import com.spotify.heroic.ingestion.Request;
import com.spotify.heroic.metric.FullQuery;
import com.spotify.heroic.metric.MetricCollection;
import com.spotify.heroic.metric.MetricType;
import com.spotify.heroic.metric.Point;
import com.spotify.heroic.metric.QueryError;
import com.spotify.heroic.metric.QueryResult;
import com.spotify.heroic.metric.RequestError;
import com.spotify.heroic.metric.ResultLimit;
import com.spotify.heroic.metric.ResultLimits;
import com.spotify.heroic.metric.ShardedResultGroup;
import com.spotify.heroic.querylogging.QueryContext;
import com.spotify.heroic.querylogging.QueryLogger;
import eu.toolchain.async.AsyncFuture;
import java.math.BigDecimal;
import java.math.RoundingMode;
import java.util.ArrayList;
import java.util.Collections;
import java.util.HashMap;
import java.util.HashSet;
import java.util.List;
import java.util.Map;
import java.util.Optional;
import java.util.Set;
import java.util.function.Consumer;
import java.util.stream.Collectors;
import org.junit.After;
import org.junit.Before;
import org.junit.Test;



public abstract class AbstractClusterQueryIT extends AbstractLocalClusterIT {
    private final Series s1 = new Series("key1", ImmutableSortedMap.of("shared", "a", "diff", "a"),
        ImmutableSortedMap.of("resource", "a"));
    private final Series s2 = new Series("key1", ImmutableSortedMap.of("shared", "a", "diff", "b"),
        ImmutableSortedMap.of("resource", "b"));
    private final Series s3 = new Series("key1", ImmutableSortedMap.of("shared", "a", "diff", "c"),
        ImmutableSortedMap.of("resource", "c"));

<<<<<<< HEAD
    private final RandomData randDataset1 = HeroicDistributionGenerator.generateRandomDataset(10000);
    private final RandomData randDataset2 = HeroicDistributionGenerator.generateRandomDataset(1000);
    private final RandomData randDataset3 = HeroicDistributionGenerator.generateRandomDataset(100000);

    private static double EXPECTED_ERROR_RATE = 0.03d;
=======
    private final static int RECORD_COUNT = 100_000; // Number of datapoint recorded in each tdigest

    private final RandomData randDataset1 = HeroicDistributionGenerator.generateRandomDataset(RECORD_COUNT);
    private final RandomData randDataset2 = HeroicDistributionGenerator.generateRandomDataset(RECORD_COUNT);
    private final RandomData randDataset3 = HeroicDistributionGenerator.generateRandomDataset(RECORD_COUNT);

    private static double EXPECTED_ERROR_RATE = 0.01d;
>>>>>>> 0bca661b

    /* the number of queries run */
    private int queryCount = 0;

    private QueryManager query;

    private QueryContext queryContext;

    protected boolean cardinalitySupport = true;

    protected void setupSupport() {
    }

    @Before
    public final void setupAbstract() {
        setupSupport();

        queryContext = QueryContext.empty();

        query = instances.get(0).inject(CoreComponent::queryManager);
    }

    @After
    public final void verifyLoggers() {
        final QueryLogger coreQueryManagerLogger = getQueryLogger("CoreQueryManager").orElseThrow(
            () -> new AssertionError("Should have logger for CoreQueryManager"));

        final QueryLogger localMetricManagerLogger =
            getQueryLogger("LocalMetricManager").orElseThrow(
                () -> new AssertionError("Should have logger for LocalMetricManager"));

        /* number of expected log-calls is related to the number of queries performed during the
         * test */
        final int apiNodeCount = queryCount;
        final int dataNodeCount = queryCount * 2;

        verify(coreQueryManagerLogger, times(apiNodeCount)).logQuery(any(QueryContext.class),
            any(Query.class));
        verify(coreQueryManagerLogger, times(apiNodeCount)).logOutgoingRequestToShards(
            any(QueryContext.class), any(FullQuery.Request.class));
        verify(localMetricManagerLogger, times(dataNodeCount)).logIncomingRequestAtNode(
            any(QueryContext.class), any(FullQuery.Request.class));
        verify(localMetricManagerLogger, times(dataNodeCount)).logOutgoingResponseAtNode(
            any(QueryContext.class), any(FullQuery.class));
        verify(coreQueryManagerLogger, times(dataNodeCount)).logIncomingResponseFromShard(
            any(QueryContext.class), any(FullQuery.class));

        verifyNoMoreInteractions(coreQueryManagerLogger, localMetricManagerLogger);
    }

    @Override
    protected AsyncFuture<Void> prepareEnvironment() {
        final List<IngestionManager> ingestion = instances
            .stream()
            .map(i -> i.inject(IngestionComponent::ingestionManager))
            .collect(Collectors.toList());

        final List<AsyncFuture<Ingestion>> writes = new ArrayList<>();

        final IngestionManager m1 = ingestion.get(0);
        final IngestionManager m2 = ingestion.get(1);

        writes.add(m1
            .useDefaultGroup()
            .write(new Request(s1, points().p(10, 1D).p(30, 2D).build())));
        writes.add(m2
            .useDefaultGroup()
            .write(new Request(s2, points().p(10, 1D).p(20, 4D).build())));
        writes.add(m1
            .useDefaultGroup()
            .write(new Request(s2, distributionPoints()
                .p(10, randDataset1.getRandomData())
                .p(30, randDataset3.getRandomData())
                .build())));

        writes.add(m2
            .useDefaultGroup()
            .write(new Request(s1, distributionPoints()
                .p(10, randDataset1.getRandomData())
                .p(20, randDataset2.getRandomData())
                .build())));

        return async.collectAndDiscard(writes);
    }

    public QueryResult query(final String queryString, final MetricType metricType) throws Exception {
        return query(query.newQueryFromString(queryString), builder -> {
<<<<<<< HEAD
        }, metricType);
    }

    public QueryResult query(final String queryString,
                             final Consumer<QueryBuilder> modifier, final MetricType metricType)
        throws Exception {
        return query(query.newQueryFromString(queryString), modifier, metricType);
    }

    public QueryResult query(final QueryBuilder builder,
                             final Consumer<QueryBuilder> modifier, final MetricType metricType)
=======
        }, MetricType.POINT, true);
    }

    public QueryResult query(final String queryString,
                             final Consumer<QueryBuilder> modifier)
        throws Exception {
        return query(query.newQueryFromString(queryString),
                    modifier,
                    MetricType.POINT,
                    true);
    }

    public QueryResult query(final QueryBuilder builder,
                             final Consumer<QueryBuilder> modifier,
                             final MetricType metricType,
                             final boolean isDistributed)
>>>>>>> 0bca661b
        throws Exception {
        queryCount += 1;

        builder
<<<<<<< HEAD
            .features(Optional.of(FeatureSet.of(Feature.DISTRIBUTED_AGGREGATIONS)))
=======
>>>>>>> 0bca661b
            .source(Optional.of(metricType))
            .rangeIfAbsent(Optional.of(new QueryDateRange.Absolute(0, 40)));

        if ( isDistributed) {
            builder
                .features(Optional.of(FeatureSet.of(Feature.DISTRIBUTED_AGGREGATIONS)));
        }

        modifier.accept(builder);
        return query.useDefaultGroup().query(builder.build(), queryContext).get();
    }

    /**
     * Aggregation that's not distributed usually returns one group.
     * But in case of tdigest, the number of group return is equal
     * to the number of stat that was computed.
     * @throws Exception
     */
    @Test
    public void testSimpleTdigestAggregation() throws Exception {
<<<<<<< HEAD
        final QueryResult result = query("tdigest(10ms)", MetricType.DISTRIBUTION_POINTS);
=======
        final QueryResult result =
        query(query.newQueryFromString("tdigest(10ms)"),
            builder -> {
            },
            MetricType.DISTRIBUTION_POINTS,
            true);
>>>>>>> 0bca661b
        final int numberSeries = 2; // s1 and s2
        final int datapointCount = 3;
        final long expectedCadence = 10L;

        assertEquals(3,result.getGroups().size());

        for (ShardedResultGroup shardedResultGroup : result.getGroups()) {
            assertEquals(numberSeries, shardedResultGroup.getSeries().size());
            assertEquals(datapointCount, shardedResultGroup.getMetrics().size());
            assertEquals(0, shardedResultGroup.getShard().size());
            assertEquals(0, shardedResultGroup.getKey().size());
        }

        final List<Long> cadences = getCadences(result);
        assertEquals(ImmutableList.of(expectedCadence, expectedCadence, expectedCadence), cadences);
        Map<Long,Double> mapRes = this.extractResult(result,
            new ComputeDistributionStat.Percentile("P99", 0.99));

        // ensure that result is within the error margin
        validateStatAccuracy(mapRes);
    }


    @Test
    public void testDistributedTdigestAggregation() throws Exception {
<<<<<<< HEAD
        final QueryResult result = query("tdigest(10ms) by diff", MetricType.DISTRIBUTION_POINTS);
=======
        final QueryResult result =
        query(query.newQueryFromString("tdigest(10ms) by diff"),
            builder -> {
            },
            MetricType.DISTRIBUTION_POINTS,
            true);
>>>>>>> 0bca661b
        final int expectedGroupCount = 6;
        final int numberSeries = 1;
        final int datapointCount = 2;
        final long expectedCadence = 10L;

        assertEquals(expectedGroupCount,result.getGroups().size());

        for (ShardedResultGroup shardedResultGroup : result.getGroups()) {
            assertEquals(numberSeries, shardedResultGroup.getSeries().size());
            assertEquals(datapointCount, shardedResultGroup.getMetrics().size());
            assertEquals(0, shardedResultGroup.getShard().size());
            assertEquals(1, shardedResultGroup.getKey().size());
        }

        final List<Long> cadences = getCadences(result);
        assertEquals(ImmutableList.of(expectedCadence, expectedCadence,
            expectedCadence, expectedCadence, expectedCadence, expectedCadence), cadences);
        Map<Long,Double> mapRes = this.extractResult(result,
            new ComputeDistributionStat.Percentile("P99", 0.99));

        validateStatAccuracy(mapRes);
    }

<<<<<<< HEAD
=======
    @Test
    public void testDistributionWithNoAggregation() throws Exception {
        final int expectedGroupCount = 2; // m1 and m2
        final QueryResult result =
            query(query.newQueryFromString("empty"),
                builder -> {
                },
                MetricType.DISTRIBUTION_POINTS,
                false);

        assertEquals(expectedGroupCount,result.getGroups().size());

        //Validate record count
        for(ShardedResultGroup group : result.getGroups()) {
            List<Point> metrics = group.getMetrics().getDataAs(Point.class);
            metrics.forEach(p-> assertEquals(RECORD_COUNT, p.getValue(),0));
        }
    }

    @Test
    public void testbasicWithNoDistribution() throws Exception {
        final int expectedGroupCount = 2; // m1 and m2
        final QueryResult result =
            query(query.newQueryFromString("empty"),
                builder -> {
                },
                MetricType.POINT,
                false);

        assertEquals(expectedGroupCount,result.getGroups().size());
    }

>>>>>>> 0bca661b


    @Test
    public void basicQueryTest() throws Exception {
        final QueryResult result = query("sum(10ms)", MetricType.POINT);

        // check the number of ShardedResultGroup
        assertEquals(1,result.getGroups().size());
        assertEquals(2, result.getGroups().get(0).getSeries().size());
        assertEquals(3, result.getGroups().get(0).getMetrics().size());
        assertEquals(0, result.getGroups().get(0).getShard().size());
        assertEquals(0, result.getGroups().get(0).getKey().size());

        // check the number of ShardedResultGroup
        assertEquals(1,result.getGroups().size());
        assertEquals(2, result.getGroups().get(0).getSeries().size());
        assertEquals(3, result.getGroups().get(0).getMetrics().size());
        assertEquals(0, result.getGroups().get(0).getShard().size());
        assertEquals(0, result.getGroups().get(0).getKey().size());

        final Set<MetricCollection> m = getResults(result);
        final List<Long> cadences = getCadences(result);

        assertEquals(ImmutableList.of(10L), cadences);

        assertEquals(ImmutableSet.of(points().p(10, 2D).p(20, 4D).p(30, 2D).build()), m);
    }

    @Test
    public void distributedQueryTest() throws Exception {
        final QueryResult result = query("sum(10ms) by shared", MetricType.POINT);

        final Set<MetricCollection> m = getResults(result);
        final List<Long> cadences = getCadences(result);

        assertEquals(ImmutableList.of(10L), cadences);

        assertEquals(ImmutableSet.of(points().p(10, 2D).p(20, 4D).p(30, 2D).build()), m);
    }

    @Test
    public void distributedQueryTraceTest() throws Exception {
        final QueryResult result = query("sum(10ms) by shared", MetricType.POINT);

        // Verify that the top level QueryTrace is for CoreQueryManager
        assertThat(result.getTrace(), hasIdentifier(equalTo(CoreQueryManager.QUERY)));
        // Verify that second level is of type QUERY_SHARD
        assertThat(result.getTrace(), containsChild(
            hasIdentifier(identifierContains(CoreQueryManager.QUERY_SHARD.toString()))));

        /* Verify that the third level (under QUERY_SHARD) contains at least one entry for the
         * local node and at least one for the remote node */
        assertThat(result.getTrace(), containsChild(
            allOf(hasIdentifier(identifierContains(CoreQueryManager.QUERY_SHARD.toString())),
                containsChild(hasIdentifier(identifierContains("[local]"))))));
        assertThat(result.getTrace(), containsChild(
            allOf(hasIdentifier(identifierContains(CoreQueryManager.QUERY_SHARD.toString())),
                containsChild(hasIdentifier(not(identifierContains("[local]")))))));
    }

    @Test
    public void distributedDifferentQueryTest() throws Exception {
        final QueryResult result = query("sum(10ms) by diff", MetricType.POINT);

        // check the number of ShardedResultGroup
        assertEquals(2,result.getGroups().size());
        assertEquals(1, result.getGroups().get(0).getSeries().size());
        assertEquals(2, result.getGroups().get(0).getMetrics().size());
        assertEquals(0, result.getGroups().get(0).getShard().size());
        assertEquals(1, result.getGroups().get(0).getKey().size());

        // check the number of ShardedResultGroup
        assertEquals(2,result.getGroups().size());
        assertEquals(1, result.getGroups().get(0).getSeries().size());
        assertEquals(2, result.getGroups().get(0).getMetrics().size());
        assertEquals(0, result.getGroups().get(0).getShard().size());
        assertEquals(1, result.getGroups().get(0).getKey().size());

        final Set<MetricCollection> m = getResults(result);
        final List<Long> cadences = getCadences(result);

        assertEquals(ImmutableList.of(10L, 10L), cadences);
        assertEquals(ImmutableSet.of(points().p(10, 1D).p(30, 2D).build(),
            points().p(10, 1D).p(20, 4D).build()), m);
    }


    @Test
    public void distributedFilterQueryTest() throws Exception {
        final QueryResult result = query("average(10ms) by * | topk(2) | bottomk(1) | sum(10ms)", MetricType.POINT);

        final Set<MetricCollection> m = getResults(result);
        final List<Long> cadences = getCadences(result);

        assertEquals(ImmutableList.of(10L), cadences);
        assertEquals(ImmutableSet.of(points().p(10, 1D).p(20, 4D).build()), m);
    }

    @Test
    public void filterQueryTest() throws Exception {
        final QueryResult result =
            query("average(10ms) by * | topk(2) | bottomk(1) | sum(10ms)", builder -> {
                builder.features(Optional.empty());
            }, MetricType.POINT);

        final Set<MetricCollection> m = getResults(result);
        final List<Long> cadences = getCadences(result);

        assertEquals(ImmutableList.of(10L, 10L), cadences);
        assertEquals(ImmutableSet.of(points().p(10, 1D).p(20, 4D).build(),
            points().p(10, 1D).p(30, 2D).build()), m);
    }

    @Test
    public void pointsAboveTest() throws Exception {
        final QueryResult result = query("pointsabove(2) by *", builder -> {
            builder.features(Optional.empty());
        }, MetricType.POINT);

        final Set<MetricCollection> m = getResults(result);
        final List<Long> cadences = getCadences(result);

        assertEquals(ImmutableList.of(0L), cadences);
        assertEquals(ImmutableSet.of(points().p(20, 4D).build()), m);
    }

    @Test
    public void pointsBelowTest() throws Exception {
        final QueryResult result = query("pointsbelow(3) by *", builder -> {
            builder.features(Optional.empty());
        }, MetricType.POINT);

        final Set<MetricCollection> m = getResults(result);
        final List<Long> cadences = getCadences(result);

        assertEquals(ImmutableList.of(0L, 0L), cadences);
        assertEquals(
            ImmutableSet.of(points().p(10, 1D).build(), points().p(10, 1D).p(30, 2.0D).build()), m);
    }

    @Test
    public void deltaQueryTest() throws Exception {
        final QueryResult result = query("delta", builder -> {
            builder.features(Optional.empty());
        }, MetricType.POINT);

        final Set<MetricCollection> m = getResults(result);
        final List<Long> cadences = getCadences(result);

        assertEquals(ImmutableList.of(-1L, -1L), cadences);
        assertEquals(ImmutableSet.of(points().p(30, 1D).build(), points().p(20, 3D).build()), m);
    }

    @Test
    public void distributedDeltaQueryTest() throws Exception {
        final QueryResult result = query("max | delta", MetricType.POINT);

        final Set<MetricCollection> m = getResults(result);
        final List<Long> cadences = getCadences(result);

        assertEquals(ImmutableList.of(1L), cadences);
        assertEquals(ImmutableSet.of(points().p(20, 3D).p(30, -2D).build()), m);
    }

    @Test
    public void deltaPerSecondQueryTest() throws Exception {
        final QueryResult result = query("deltaPerSecond", builder -> {
            builder.features(Optional.empty());
        }, MetricType.POINT);

        final Set<MetricCollection> m = getResults(result);
        final List<Long> cadences = getCadences(result);

        assertEquals(ImmutableList.of(-1L, -1L), cadences);
        assertEquals(ImmutableSet.of(points().p(30, 50D).build(), points().p(20, 300D).build()), m);
    }

    @Test
    public void distributedDeltaPerSecondQueryTest() throws Exception {
        final QueryResult result = query("max | deltaPerSecond", MetricType.POINT);

        final Set<MetricCollection> m = getResults(result);
        final List<Long> cadences = getCadences(result);

        assertEquals(ImmutableList.of(1L), cadences);
        assertEquals(ImmutableSet.of(points().p(20, 300D).p(30, -200D).build()), m);
    }

    @Test
    public void distributedDeltaPerSecondWithNoNegativeQueryTest() throws Exception {
        final QueryResult result = query("max | deltaPerSecond | notNegative ", MetricType.POINT);

        final Set<MetricCollection> m = getResults(result);
        final List<Long> cadences = getCadences(result);

        assertEquals(ImmutableList.of(1L), cadences);
        assertEquals(ImmutableSet.of(points().p(20, 300D).build()), m);
    }


    @Test
    public void filterLastQueryTest() throws Exception {
        final QueryResult result = query("average(10ms) by * | topk(2) | bottomk(1)", MetricType.POINT);

        final Set<MetricCollection> m = getResults(result);
        final List<Long> cadences = getCadences(result);

        assertEquals(ImmutableList.of(10L), cadences);
        assertEquals(ImmutableSet.of(points().p(10, 1D).p(20, 4D).build()), m);
    }

    @Test
    public void cardinalityTest() throws Exception {
        assumeTrue(cardinalitySupport);

        final QueryResult result = query("cardinality(10ms)", MetricType.POINT);

        final Set<MetricCollection> m = getResults(result);
        final List<Long> cadences = getCadences(result);

        assertEquals(ImmutableList.of(10L), cadences);
        assertEquals(ImmutableSet.of(points().p(10, 1D).p(20, 1D).p(30, 1D).p(40, 0D).build()), m);
    }

    @Test
    public void cardinalityWithKeyTest() throws Exception {
        assumeTrue(cardinalitySupport);

        // TODO: support native booleans in expressions
        final QueryResult result = query("cardinality(10ms, method=hllp(includeKey=\"true\"))", MetricType.POINT);

        final Set<MetricCollection> m = getResults(result);
        final List<Long> cadences = getCadences(result);

        assertEquals(ImmutableList.of(10L), cadences);
        assertEquals(ImmutableSet.of(points().p(10, 2D).p(20, 1D).p(30, 1D).p(40, 0D).build()), m);
    }

    @Test
    public void dataLimit() throws Exception {
        testDataLimit(MetricType.DISTRIBUTION_POINTS);
        testDataLimit(MetricType.POINT);
    }

    @Test
    public  void testGroupLimit() throws Exception {
        final QueryResult result = query("*", builder -> {
            builder.options(Optional.of(QueryOptions.builder().groupLimit(1L).build()));
<<<<<<< HEAD
        }, MetricType.POINT);
=======
        });
>>>>>>> 0bca661b

        assertEquals(0, result.getErrors().size());
        assertEquals(ResultLimits.of(ResultLimit.GROUP), result.getLimits());
        assertEquals(1, result.getGroups().size());
    }


    @Test
    public void seriesLimitFailure() throws Exception {
        testSeriesLimitFailure(MetricType.DISTRIBUTION_POINTS);
        testSeriesLimitFailure(MetricType.POINT);
    }


    @Test
    public void groupLimitFailure() throws Exception {
        testGroupLimitFailure(MetricType.DISTRIBUTION_POINTS);
        testGroupLimitFailure(MetricType.POINT);
    }

    private void testDataLimit(final MetricType metricType) throws Exception {
        final QueryResult result = query("*", builder -> {
            builder.options(Optional.of(QueryOptions.builder().dataLimit(1L).build()));
<<<<<<< HEAD
        }, metricType);
=======
        });
>>>>>>> 0bca661b

        // quota limits are always errors
        assertEquals(2, result.getErrors().size());

        for (final RequestError e : result.getErrors()) {
            assertTrue((e instanceof QueryError));
            final QueryError q = (QueryError) e;
            assertThat(q.getError(),
                containsString("Some fetches failed (1) or were cancelled (0)"));
        }

        assertEquals(ResultLimits.of(ResultLimit.QUOTA), result.getLimits());
    }

    private void testSeriesLimitFailure(final MetricType metricType ) throws Exception {
        final QueryResult result = query("*", builder -> {
            builder.options(
                Optional.of(QueryOptions.builder().seriesLimit(0L).failOnLimits(true).build()));
        }, metricType);

        assertEquals(2, result.getErrors().size());

        for (final RequestError e : result.getErrors()) {
            assertTrue((e instanceof QueryError));
            final QueryError q = (QueryError) e;
            assertThat(q.getError(), containsString(
                "The number of series requested is more than the allowed limit of [0]"));
        }

        assertEquals(ResultLimits.of(ResultLimit.SERIES), result.getLimits());
    }

    private void testGroupLimitFailure(MetricType metricType) throws Exception {
        final QueryResult result = query("*", builder -> {
            builder.options(
                Optional.of(QueryOptions.builder().groupLimit(0L).failOnLimits(true).build()));
        }, metricType);

        assertEquals(2, result.getErrors().size());

        for (final RequestError e : result.getErrors()) {
            assertTrue((e instanceof QueryError));
            final QueryError q = (QueryError) e;
            assertThat(q.getError(), containsString(
                "The number of result groups is more than the allowed limit of [0]"));
        }

        assertEquals(ResultLimits.of(ResultLimit.GROUP), result.getLimits());
        assertEquals(0, result.getGroups().size());
    }

    private void testAggregationLimit(final MetricType metricType, final String query) throws Exception {
        final QueryResult result = query(query, builder -> {
            builder.options(Optional.of(QueryOptions.builder().aggregationLimit(1L).build()));
<<<<<<< HEAD
        }, metricType);
=======
        });
>>>>>>> 0bca661b

        // quota limits are always errors
        assertEquals(2, result.getErrors().size());

        for (final RequestError e : result.getErrors()) {
            assertTrue((e instanceof QueryError));
            final QueryError q = (QueryError) e;
            assertThat(q.getError(),
                containsString("Some fetches failed (1) or were cancelled (0)"));
        }

        assertEquals(ResultLimits.of(ResultLimit.AGGREGATION), result.getLimits());
    }

    private Set<MetricCollection> getResults(final QueryResult result) {
        return result
            .getGroups()
            .stream()
            .map(ShardedResultGroup::getMetrics)
            .collect(Collectors.toSet());
    }

    // Percentile name.
    private Map<Long, Double> extractResult(final QueryResult res,
                                            final ComputeDistributionStat.Percentile percentile) {
        final Map<Long,Double> resMap = new HashMap<>();
        List<ShardedResultGroup> shardedResultGroups = res.getGroups();
        for(ShardedResultGroup shardedGrpRes : shardedResultGroups){
            Set<String> pTags = new HashSet<>();
            shardedGrpRes.getSeries().forEach(s->s.getTags().entrySet().stream()
                .filter(t->t.getKey().contentEquals("tdigeststat"))
                .forEach(ss->pTags.add(ss.getValue())));
            assertEquals(1, pTags.size());  // Each group represents one stat
            if ( !pTags.contains(percentile.getName())) continue;
            MetricCollection metricCollection = shardedGrpRes.getMetrics();
            for(Point p : metricCollection.getDataAs(Point.class)){
                resMap.put(p.getTimestamp(), p.getValue());
            }
        }
        return resMap;
    }


    private void validateStatAccuracy(final Map<Long,Double> resMap){
<<<<<<< HEAD
        // validate that error rate is less than 2/100 for each datapoint.
=======

>>>>>>> 0bca661b
        double expected = randDataset1.getDataStat().get(99);
        double actual = resMap.get(10L);
        assertTrue( errorRate(expected, actual) <= EXPECTED_ERROR_RATE);

        expected = randDataset2.getDataStat().get(99);
        actual  = resMap.get(20L);
        assertTrue( errorRate(expected, actual) <= EXPECTED_ERROR_RATE);

        expected = randDataset3.getDataStat().get(99);
        actual  = resMap.get(30L);
        assertTrue( errorRate(expected, actual) <= EXPECTED_ERROR_RATE);
    }




    private double errorRate(final double num1, final double num2) {
        BigDecimal expected = BigDecimal.valueOf(num1);
        BigDecimal actual = BigDecimal.valueOf(num2);
        return expected.add(actual.negate())
            .divide(expected, RoundingMode.CEILING).doubleValue();
    }


    private List<Long> getCadences(final QueryResult result) {
        final List<Long> cadences = result
            .getGroups()
            .stream()
            .map(ShardedResultGroup::getCadence)
            .collect(Collectors.toList());

        Collections.sort(cadences);
        return cadences;
    }
}<|MERGE_RESOLUTION|>--- conflicted
+++ resolved
@@ -68,13 +68,6 @@
     private final Series s3 = new Series("key1", ImmutableSortedMap.of("shared", "a", "diff", "c"),
         ImmutableSortedMap.of("resource", "c"));
 
-<<<<<<< HEAD
-    private final RandomData randDataset1 = HeroicDistributionGenerator.generateRandomDataset(10000);
-    private final RandomData randDataset2 = HeroicDistributionGenerator.generateRandomDataset(1000);
-    private final RandomData randDataset3 = HeroicDistributionGenerator.generateRandomDataset(100000);
-
-    private static double EXPECTED_ERROR_RATE = 0.03d;
-=======
     private final static int RECORD_COUNT = 100_000; // Number of datapoint recorded in each tdigest
 
     private final RandomData randDataset1 = HeroicDistributionGenerator.generateRandomDataset(RECORD_COUNT);
@@ -82,7 +75,6 @@
     private final RandomData randDataset3 = HeroicDistributionGenerator.generateRandomDataset(RECORD_COUNT);
 
     private static double EXPECTED_ERROR_RATE = 0.01d;
->>>>>>> 0bca661b
 
     /* the number of queries run */
     private int queryCount = 0;
@@ -168,21 +160,8 @@
         return async.collectAndDiscard(writes);
     }
 
-    public QueryResult query(final String queryString, final MetricType metricType) throws Exception {
+    public QueryResult query(final String queryString) throws Exception {
         return query(query.newQueryFromString(queryString), builder -> {
-<<<<<<< HEAD
-        }, metricType);
-    }
-
-    public QueryResult query(final String queryString,
-                             final Consumer<QueryBuilder> modifier, final MetricType metricType)
-        throws Exception {
-        return query(query.newQueryFromString(queryString), modifier, metricType);
-    }
-
-    public QueryResult query(final QueryBuilder builder,
-                             final Consumer<QueryBuilder> modifier, final MetricType metricType)
-=======
         }, MetricType.POINT, true);
     }
 
@@ -190,24 +169,19 @@
                              final Consumer<QueryBuilder> modifier)
         throws Exception {
         return query(query.newQueryFromString(queryString),
-                    modifier,
-                    MetricType.POINT,
-                    true);
+            modifier,
+            MetricType.POINT,
+            true);
     }
 
     public QueryResult query(final QueryBuilder builder,
                              final Consumer<QueryBuilder> modifier,
                              final MetricType metricType,
                              final boolean isDistributed)
->>>>>>> 0bca661b
         throws Exception {
         queryCount += 1;
 
         builder
-<<<<<<< HEAD
-            .features(Optional.of(FeatureSet.of(Feature.DISTRIBUTED_AGGREGATIONS)))
-=======
->>>>>>> 0bca661b
             .source(Optional.of(metricType))
             .rangeIfAbsent(Optional.of(new QueryDateRange.Absolute(0, 40)));
 
@@ -228,16 +202,12 @@
      */
     @Test
     public void testSimpleTdigestAggregation() throws Exception {
-<<<<<<< HEAD
-        final QueryResult result = query("tdigest(10ms)", MetricType.DISTRIBUTION_POINTS);
-=======
         final QueryResult result =
-        query(query.newQueryFromString("tdigest(10ms)"),
-            builder -> {
-            },
-            MetricType.DISTRIBUTION_POINTS,
-            true);
->>>>>>> 0bca661b
+            query(query.newQueryFromString("tdigest(10ms)"),
+                builder -> {
+                },
+                MetricType.DISTRIBUTION_POINTS,
+                true);
         final int numberSeries = 2; // s1 and s2
         final int datapointCount = 3;
         final long expectedCadence = 10L;
@@ -263,16 +233,12 @@
 
     @Test
     public void testDistributedTdigestAggregation() throws Exception {
-<<<<<<< HEAD
-        final QueryResult result = query("tdigest(10ms) by diff", MetricType.DISTRIBUTION_POINTS);
-=======
         final QueryResult result =
-        query(query.newQueryFromString("tdigest(10ms) by diff"),
-            builder -> {
-            },
-            MetricType.DISTRIBUTION_POINTS,
-            true);
->>>>>>> 0bca661b
+            query(query.newQueryFromString("tdigest(10ms) by diff"),
+                builder -> {
+                },
+                MetricType.DISTRIBUTION_POINTS,
+                true);
         final int expectedGroupCount = 6;
         final int numberSeries = 1;
         final int datapointCount = 2;
@@ -296,8 +262,6 @@
         validateStatAccuracy(mapRes);
     }
 
-<<<<<<< HEAD
-=======
     @Test
     public void testDistributionWithNoAggregation() throws Exception {
         final int expectedGroupCount = 2; // m1 and m2
@@ -330,12 +294,11 @@
         assertEquals(expectedGroupCount,result.getGroups().size());
     }
 
->>>>>>> 0bca661b
 
 
     @Test
     public void basicQueryTest() throws Exception {
-        final QueryResult result = query("sum(10ms)", MetricType.POINT);
+        final QueryResult result = query("sum(10ms)");
 
         // check the number of ShardedResultGroup
         assertEquals(1,result.getGroups().size());
@@ -344,13 +307,6 @@
         assertEquals(0, result.getGroups().get(0).getShard().size());
         assertEquals(0, result.getGroups().get(0).getKey().size());
 
-        // check the number of ShardedResultGroup
-        assertEquals(1,result.getGroups().size());
-        assertEquals(2, result.getGroups().get(0).getSeries().size());
-        assertEquals(3, result.getGroups().get(0).getMetrics().size());
-        assertEquals(0, result.getGroups().get(0).getShard().size());
-        assertEquals(0, result.getGroups().get(0).getKey().size());
-
         final Set<MetricCollection> m = getResults(result);
         final List<Long> cadences = getCadences(result);
 
@@ -361,7 +317,7 @@
 
     @Test
     public void distributedQueryTest() throws Exception {
-        final QueryResult result = query("sum(10ms) by shared", MetricType.POINT);
+        final QueryResult result = query("sum(10ms) by shared");
 
         final Set<MetricCollection> m = getResults(result);
         final List<Long> cadences = getCadences(result);
@@ -373,7 +329,7 @@
 
     @Test
     public void distributedQueryTraceTest() throws Exception {
-        final QueryResult result = query("sum(10ms) by shared", MetricType.POINT);
+        final QueryResult result = query("sum(10ms) by shared");
 
         // Verify that the top level QueryTrace is for CoreQueryManager
         assertThat(result.getTrace(), hasIdentifier(equalTo(CoreQueryManager.QUERY)));
@@ -393,7 +349,7 @@
 
     @Test
     public void distributedDifferentQueryTest() throws Exception {
-        final QueryResult result = query("sum(10ms) by diff", MetricType.POINT);
+        final QueryResult result = query("sum(10ms) by diff");
 
         // check the number of ShardedResultGroup
         assertEquals(2,result.getGroups().size());
@@ -402,13 +358,6 @@
         assertEquals(0, result.getGroups().get(0).getShard().size());
         assertEquals(1, result.getGroups().get(0).getKey().size());
 
-        // check the number of ShardedResultGroup
-        assertEquals(2,result.getGroups().size());
-        assertEquals(1, result.getGroups().get(0).getSeries().size());
-        assertEquals(2, result.getGroups().get(0).getMetrics().size());
-        assertEquals(0, result.getGroups().get(0).getShard().size());
-        assertEquals(1, result.getGroups().get(0).getKey().size());
-
         final Set<MetricCollection> m = getResults(result);
         final List<Long> cadences = getCadences(result);
 
@@ -420,7 +369,7 @@
 
     @Test
     public void distributedFilterQueryTest() throws Exception {
-        final QueryResult result = query("average(10ms) by * | topk(2) | bottomk(1) | sum(10ms)", MetricType.POINT);
+        final QueryResult result = query("average(10ms) by * | topk(2) | bottomk(1) | sum(10ms)");
 
         final Set<MetricCollection> m = getResults(result);
         final List<Long> cadences = getCadences(result);
@@ -434,7 +383,7 @@
         final QueryResult result =
             query("average(10ms) by * | topk(2) | bottomk(1) | sum(10ms)", builder -> {
                 builder.features(Optional.empty());
-            }, MetricType.POINT);
+            });
 
         final Set<MetricCollection> m = getResults(result);
         final List<Long> cadences = getCadences(result);
@@ -448,7 +397,7 @@
     public void pointsAboveTest() throws Exception {
         final QueryResult result = query("pointsabove(2) by *", builder -> {
             builder.features(Optional.empty());
-        }, MetricType.POINT);
+        });
 
         final Set<MetricCollection> m = getResults(result);
         final List<Long> cadences = getCadences(result);
@@ -461,7 +410,7 @@
     public void pointsBelowTest() throws Exception {
         final QueryResult result = query("pointsbelow(3) by *", builder -> {
             builder.features(Optional.empty());
-        }, MetricType.POINT);
+        });
 
         final Set<MetricCollection> m = getResults(result);
         final List<Long> cadences = getCadences(result);
@@ -475,7 +424,7 @@
     public void deltaQueryTest() throws Exception {
         final QueryResult result = query("delta", builder -> {
             builder.features(Optional.empty());
-        }, MetricType.POINT);
+        });
 
         final Set<MetricCollection> m = getResults(result);
         final List<Long> cadences = getCadences(result);
@@ -486,7 +435,7 @@
 
     @Test
     public void distributedDeltaQueryTest() throws Exception {
-        final QueryResult result = query("max | delta", MetricType.POINT);
+        final QueryResult result = query("max | delta");
 
         final Set<MetricCollection> m = getResults(result);
         final List<Long> cadences = getCadences(result);
@@ -499,7 +448,7 @@
     public void deltaPerSecondQueryTest() throws Exception {
         final QueryResult result = query("deltaPerSecond", builder -> {
             builder.features(Optional.empty());
-        }, MetricType.POINT);
+        });
 
         final Set<MetricCollection> m = getResults(result);
         final List<Long> cadences = getCadences(result);
@@ -510,7 +459,7 @@
 
     @Test
     public void distributedDeltaPerSecondQueryTest() throws Exception {
-        final QueryResult result = query("max | deltaPerSecond", MetricType.POINT);
+        final QueryResult result = query("max | deltaPerSecond");
 
         final Set<MetricCollection> m = getResults(result);
         final List<Long> cadences = getCadences(result);
@@ -521,7 +470,7 @@
 
     @Test
     public void distributedDeltaPerSecondWithNoNegativeQueryTest() throws Exception {
-        final QueryResult result = query("max | deltaPerSecond | notNegative ", MetricType.POINT);
+        final QueryResult result = query("max | deltaPerSecond | notNegative ");
 
         final Set<MetricCollection> m = getResults(result);
         final List<Long> cadences = getCadences(result);
@@ -533,7 +482,7 @@
 
     @Test
     public void filterLastQueryTest() throws Exception {
-        final QueryResult result = query("average(10ms) by * | topk(2) | bottomk(1)", MetricType.POINT);
+        final QueryResult result = query("average(10ms) by * | topk(2) | bottomk(1)");
 
         final Set<MetricCollection> m = getResults(result);
         final List<Long> cadences = getCadences(result);
@@ -546,7 +495,7 @@
     public void cardinalityTest() throws Exception {
         assumeTrue(cardinalitySupport);
 
-        final QueryResult result = query("cardinality(10ms)", MetricType.POINT);
+        final QueryResult result = query("cardinality(10ms)");
 
         final Set<MetricCollection> m = getResults(result);
         final List<Long> cadences = getCadences(result);
@@ -560,7 +509,7 @@
         assumeTrue(cardinalitySupport);
 
         // TODO: support native booleans in expressions
-        final QueryResult result = query("cardinality(10ms, method=hllp(includeKey=\"true\"))", MetricType.POINT);
+        final QueryResult result = query("cardinality(10ms, method=hllp(includeKey=\"true\"))");
 
         final Set<MetricCollection> m = getResults(result);
         final List<Long> cadences = getCadences(result);
@@ -579,11 +528,7 @@
     public  void testGroupLimit() throws Exception {
         final QueryResult result = query("*", builder -> {
             builder.options(Optional.of(QueryOptions.builder().groupLimit(1L).build()));
-<<<<<<< HEAD
-        }, MetricType.POINT);
-=======
-        });
->>>>>>> 0bca661b
+        });
 
         assertEquals(0, result.getErrors().size());
         assertEquals(ResultLimits.of(ResultLimit.GROUP), result.getLimits());
@@ -607,11 +552,7 @@
     private void testDataLimit(final MetricType metricType) throws Exception {
         final QueryResult result = query("*", builder -> {
             builder.options(Optional.of(QueryOptions.builder().dataLimit(1L).build()));
-<<<<<<< HEAD
-        }, metricType);
-=======
-        });
->>>>>>> 0bca661b
+        });
 
         // quota limits are always errors
         assertEquals(2, result.getErrors().size());
@@ -630,7 +571,7 @@
         final QueryResult result = query("*", builder -> {
             builder.options(
                 Optional.of(QueryOptions.builder().seriesLimit(0L).failOnLimits(true).build()));
-        }, metricType);
+        });
 
         assertEquals(2, result.getErrors().size());
 
@@ -648,7 +589,7 @@
         final QueryResult result = query("*", builder -> {
             builder.options(
                 Optional.of(QueryOptions.builder().groupLimit(0L).failOnLimits(true).build()));
-        }, metricType);
+        });
 
         assertEquals(2, result.getErrors().size());
 
@@ -666,11 +607,7 @@
     private void testAggregationLimit(final MetricType metricType, final String query) throws Exception {
         final QueryResult result = query(query, builder -> {
             builder.options(Optional.of(QueryOptions.builder().aggregationLimit(1L).build()));
-<<<<<<< HEAD
-        }, metricType);
-=======
-        });
->>>>>>> 0bca661b
+        });
 
         // quota limits are always errors
         assertEquals(2, result.getErrors().size());
@@ -715,11 +652,7 @@
 
 
     private void validateStatAccuracy(final Map<Long,Double> resMap){
-<<<<<<< HEAD
-        // validate that error rate is less than 2/100 for each datapoint.
-=======
-
->>>>>>> 0bca661b
+
         double expected = randDataset1.getDataStat().get(99);
         double actual = resMap.get(10L);
         assertTrue( errorRate(expected, actual) <= EXPECTED_ERROR_RATE);
