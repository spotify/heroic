--- conflicted
+++ resolved
@@ -179,13 +179,8 @@
         queryCount += 1;
 
         builder
-<<<<<<< HEAD
-                .metricType(Optional.of(metricType))
+            .source(Optional.of(source))
                 .rangeIfAbsent(Optional.of(new QueryDateRange.Absolute(0, 40)));
-=======
-            .source(Optional.of(source))
-            .rangeIfAbsent(Optional.of(new QueryDateRange.Absolute(0, 40)));
->>>>>>> 903382d5
 
         if (isDistributed) {
             builder
