--- conflicted
+++ resolved
@@ -31,12 +31,6 @@
 out/
 gradle-app.setting
 .gradle
-<<<<<<< HEAD
-.settings/
-.classpath
-.project
-.java-version
-=======
 
 # VS Code auto-created files
 .classpath
@@ -45,5 +39,4 @@
 .java-version
 
 # direnv config file
-/.envrc
->>>>>>> de348906
+/.envrc