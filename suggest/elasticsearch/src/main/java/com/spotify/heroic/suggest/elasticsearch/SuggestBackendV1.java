/*
 * Copyright (c) 2015 Spotify AB.
 *
 * Licensed to the Apache Software Foundation (ASF) under one
 * or more contributor license agreements.  See the NOTICE file
 * distributed with this work for additional information
 * regarding copyright ownership.  The ASF licenses this file
 * to you under the Apache License, Version 2.0 (the
 * "License"); you may not use this file except in compliance
 * with the License.  You may obtain a copy of the License at
 *
 *   http://www.apache.org/licenses/LICENSE-2.0
 *
 * Unless required by applicable law or agreed to in writing,
 * software distributed under the License is distributed on an
 * "AS IS" BASIS, WITHOUT WARRANTIES OR CONDITIONS OF ANY
 * KIND, either express or implied.  See the License for the
 * specific language governing permissions and limitations
 * under the License.
 */

package com.spotify.heroic.suggest.elasticsearch;

import com.google.common.collect.ImmutableList;
import com.google.common.collect.ImmutableMap;
import com.google.common.hash.HashCode;
import com.spotify.heroic.common.DateRange;
import com.spotify.heroic.common.Grouped;
import com.spotify.heroic.common.Groups;
import com.spotify.heroic.common.OptionalLimit;
import com.spotify.heroic.common.RequestTimer;
import com.spotify.heroic.common.Series;
import com.spotify.heroic.elasticsearch.AbstractElasticsearchBackend;
import com.spotify.heroic.elasticsearch.BackendType;
import com.spotify.heroic.elasticsearch.Connection;
import com.spotify.heroic.elasticsearch.RateLimitedCache;
import com.spotify.heroic.elasticsearch.index.NoIndexSelectedException;
import com.spotify.heroic.filter.AndFilter;
import com.spotify.heroic.filter.FalseFilter;
import com.spotify.heroic.filter.Filter;
import com.spotify.heroic.filter.HasTagFilter;
import com.spotify.heroic.filter.MatchKeyFilter;
import com.spotify.heroic.filter.MatchTagFilter;
import com.spotify.heroic.filter.NotFilter;
import com.spotify.heroic.filter.OrFilter;
import com.spotify.heroic.filter.RegexFilter;
import com.spotify.heroic.filter.StartsWithFilter;
import com.spotify.heroic.filter.TrueFilter;
import com.spotify.heroic.lifecycle.LifeCycleRegistry;
import com.spotify.heroic.lifecycle.LifeCycles;
import com.spotify.heroic.statistics.SuggestBackendReporter;
import com.spotify.heroic.suggest.KeySuggest;
import com.spotify.heroic.suggest.MatchOptions;
import com.spotify.heroic.suggest.SuggestBackend;
import com.spotify.heroic.suggest.TagKeyCount;
import com.spotify.heroic.suggest.TagSuggest;
import com.spotify.heroic.suggest.TagSuggest.Suggestion;
import com.spotify.heroic.suggest.TagValueSuggest;
import com.spotify.heroic.suggest.TagValuesSuggest;
import com.spotify.heroic.suggest.WriteSuggest;
import eu.toolchain.async.AsyncFramework;
import eu.toolchain.async.AsyncFuture;
import eu.toolchain.async.Managed;
import lombok.ToString;
import org.apache.commons.lang3.StringUtils;
import org.apache.commons.lang3.tuple.Pair;
import org.apache.lucene.analysis.Analyzer;
import org.apache.lucene.analysis.TokenStream;
import org.apache.lucene.analysis.standard.StandardAnalyzer;
import org.apache.lucene.analysis.tokenattributes.CharTermAttribute;
import org.elasticsearch.action.index.IndexRequest.OpType;
import org.elasticsearch.action.search.SearchRequestBuilder;
import org.elasticsearch.action.search.SearchResponse;
import org.elasticsearch.action.search.SearchType;
import org.elasticsearch.common.bytes.BytesReference;
import org.elasticsearch.common.xcontent.XContentBuilder;
import org.elasticsearch.common.xcontent.XContentFactory;
import org.elasticsearch.index.query.BoolQueryBuilder;
import org.elasticsearch.index.query.QueryBuilder;
import org.elasticsearch.index.query.QueryBuilders;
import org.elasticsearch.index.query.TermQueryBuilder;
import org.elasticsearch.script.Script;
import org.elasticsearch.search.SearchHit;
import org.elasticsearch.search.SearchHits;
import org.elasticsearch.search.aggregations.AggregationBuilders;
import org.elasticsearch.search.aggregations.bucket.terms.StringTerms;
import org.elasticsearch.search.aggregations.bucket.terms.Terms;
import org.elasticsearch.search.aggregations.bucket.terms.Terms.Bucket;
import org.elasticsearch.search.aggregations.bucket.terms.Terms.Order;
import org.elasticsearch.search.aggregations.bucket.terms.TermsBuilder;
import org.elasticsearch.search.aggregations.metrics.cardinality.Cardinality;
import org.elasticsearch.search.aggregations.metrics.cardinality.CardinalityBuilder;
import org.elasticsearch.search.aggregations.metrics.max.MaxBuilder;
import org.elasticsearch.search.aggregations.metrics.tophits.TopHits;
import org.elasticsearch.search.aggregations.metrics.tophits.TopHitsBuilder;

import javax.inject.Inject;
import javax.inject.Named;
import java.io.IOException;
import java.io.Reader;
import java.io.StringReader;
import java.util.ArrayList;
import java.util.HashMap;
import java.util.LinkedHashSet;
import java.util.List;
import java.util.Map;
import java.util.Map.Entry;
import java.util.Optional;
import java.util.Set;
import java.util.SortedSet;
import java.util.TreeSet;

import static com.spotify.heroic.suggest.elasticsearch.ElasticsearchSuggestUtils.loadJsonResource;
import static com.spotify.heroic.suggest.elasticsearch.ElasticsearchSuggestUtils.variables;

@ElasticsearchScope
@ToString(of = {"connection"})
public class SuggestBackendV1 extends AbstractElasticsearchBackend
    implements SuggestBackend, Grouped, LifeCycles {
    private static final StandardAnalyzer analyzer = new StandardAnalyzer();

    // different locations for the series used in filtering.
    private static final Utils.FilterContext SERIES_CTX = Utils.context();
    private static final Utils.FilterContext TAG_CTX = Utils.context(Utils.TAG_SERIES);

    private static final String[] KEY_SUGGEST_SOURCES = new String[]{Utils.SERIES_KEY_RAW};

    private static final String[] TAG_SUGGEST_SOURCES =
        new String[]{Utils.TAG_KEY, Utils.TAG_VALUE};

    private final Managed<Connection> connection;
    private final SuggestBackendReporter reporter;
    /**
     * prevent unnecessary writes if entry is already in cache. Integer is the hashCode of the
     * series.
     */
    private final RateLimitedCache<Pair<String, HashCode>> writeCache;
    private final Groups groups;
    private final boolean configure;

    @Inject
    public SuggestBackendV1(
        final AsyncFramework async, final Managed<Connection> connection,
        final SuggestBackendReporter reporter,
        final RateLimitedCache<Pair<String, HashCode>> writeCache, final Groups groups,
        @Named("configure") boolean configure
    ) {
        super(async);
        this.connection = connection;
        this.reporter = reporter;
        this.writeCache = writeCache;
        this.groups = groups;
        this.configure = configure;
    }

    @Override
    public void register(LifeCycleRegistry registry) {
        registry.start(this::start);
        registry.stop(this::stop);
    }

    @Override
    public AsyncFuture<Void> configure() {
        return connection.doto(Connection::configure);
    }

    @Override
    public Groups groups() {
        return groups;
    }

    @Override
    public boolean isReady() {
        return connection.isReady();
    }

    @Override
    public AsyncFuture<TagValuesSuggest> tagValuesSuggest(final TagValuesSuggest.Request request) {
        return connection.doto((final Connection c) -> {
            final QueryBuilder f = TAG_CTX.filter(request.getFilter());

            final BoolQueryBuilder root = QueryBuilders.boolQuery();
            root.must(QueryBuilders.filteredQuery(QueryBuilders.matchAllQuery(), f));

            for (final String e : request.getExclude()) {
                root.mustNot(QueryBuilders.matchQuery(Utils.TAG_KEY_RAW, e));
            }

            final SearchRequestBuilder builder;

            try {
                builder = c
                    .search(request.getRange(), Utils.TYPE_TAG)
                    .setSearchType(SearchType.COUNT)
                    .setQuery(root);
            } catch (NoIndexSelectedException e) {
                return async.failed(e);
            }

            final OptionalLimit limit = request.getLimit();
            final OptionalLimit groupLimit = request.getGroupLimit();

            {
                final TermsBuilder terms =
                    AggregationBuilders.terms("keys").field(Utils.TAG_KEY_RAW);

                limit.asInteger().ifPresent(l -> terms.size(l + 1));

                builder.addAggregation(terms);
                // make value bucket one entry larger than necessary to figure out when limiting
                // is applied.
                final TermsBuilder cardinality =
                    AggregationBuilders.terms("values").field(Utils.TAG_VALUE_RAW);

                groupLimit.asInteger().ifPresent(l -> cardinality.size(l + 1));
                terms.subAggregation(cardinality);
            }

            return bind(builder.execute()).directTransform((SearchResponse response) -> {
                final List<TagValuesSuggest.Suggestion> suggestions = new ArrayList<>();

                final Terms terms = response.getAggregations().get("keys");

                final List<Bucket> suggestionBuckets = terms.getBuckets();

                for (final Terms.Bucket bucket : limit.limitList(suggestionBuckets)) {
                    final Terms valueTerms = bucket.getAggregations().get("values");

                    final List<Bucket> valueBuckets = valueTerms.getBuckets();

                    final SortedSet<String> result = new TreeSet<>();

                    for (final Terms.Bucket valueBucket : valueBuckets) {
                        result.add(valueBucket.getKeyAsString());
                    }

                    final boolean limited = groupLimit.isGreater(valueBuckets.size());
                    final SortedSet<String> values = groupLimit.limitSortedSet(result);

                    suggestions.add(
                        new TagValuesSuggest.Suggestion(bucket.getKeyAsString(), values, limited));
                }

                return TagValuesSuggest.of(ImmutableList.copyOf(suggestions),
                    limit.isGreater(suggestionBuckets.size()));
            });
        });
    }

    @Override
    public AsyncFuture<TagValueSuggest> tagValueSuggest(final TagValueSuggest.Request request) {
        return connection.doto((final Connection c) -> {
            final BoolQueryBuilder root = QueryBuilders.boolQuery();

            request.getKey().ifPresent(k -> {
                if (!k.isEmpty()) {
                    root.must(QueryBuilders.termQuery(Utils.TAG_KEY_RAW, k));
                }
            });

            root.must(QueryBuilders.filteredQuery(QueryBuilders.matchAllQuery(),
                TAG_CTX.filter(request.getFilter())));

            final SearchRequestBuilder builder = c
                .search(request.getRange(), Utils.TYPE_TAG)
                .setSearchType(SearchType.COUNT)
                .setQuery(root);

            final OptionalLimit limit = request.getLimit();

            {
                final TermsBuilder terms = AggregationBuilders
                    .terms("values")
                    .field(Utils.TAG_VALUE_RAW)
                    .order(Order.term(true));

                limit.asInteger().ifPresent(l -> terms.size(l + 1));
                builder.addAggregation(terms);
            }

            return bind(builder.execute()).directTransform((SearchResponse response) -> {
                final ImmutableList.Builder<String> suggestions = ImmutableList.builder();

                final Terms terms = response.getAggregations().get("values");

                final List<Bucket> all = terms.getBuckets();

                for (final Terms.Bucket bucket : limit.limitList(all)) {
                    suggestions.add(bucket.getKeyAsString());
                }

                return TagValueSuggest.of(suggestions.build(), limit.isGreater(all.size()));
            });
        });
    }

    @Override
    public AsyncFuture<TagKeyCount> tagKeyCount(final TagKeyCount.Request request) {
        return connection.doto((final Connection c) -> {
            final QueryBuilder f = TAG_CTX.filter(request.getFilter());

            final BoolQueryBuilder root = QueryBuilders.boolQuery();
            root.must(QueryBuilders.filteredQuery(QueryBuilders.matchAllQuery(), f));

            final SearchRequestBuilder builder;

            try {
                builder = c
                    .search(request.getRange(), Utils.TYPE_TAG)
                    .setSearchType(SearchType.COUNT)
                    .setQuery(root);
            } catch (NoIndexSelectedException e) {
                return async.failed(e);
            }

            final OptionalLimit limit = request.getLimit();

            {
                final TermsBuilder keys =
                    AggregationBuilders.terms("keys").field(Utils.TAG_KEY_RAW);

                limit.asInteger().ifPresent(keys::size);

                builder.addAggregation(keys);
                final CardinalityBuilder cardinality =
                    AggregationBuilders.cardinality("cardinality").field(Utils.TAG_VALUE_RAW);
                keys.subAggregation(cardinality);
            }

            return bind(builder.execute()).directTransform((SearchResponse response) -> {
                final Set<TagKeyCount.Suggestion> suggestions = new LinkedHashSet<>();

                final Terms terms = response.getAggregations().get("keys");

                for (final Terms.Bucket bucket : terms.getBuckets()) {
                    final Cardinality cardinality = bucket.getAggregations().get("cardinality");
                    suggestions.add(
                        new TagKeyCount.Suggestion(bucket.getKeyAsString(), cardinality.getValue(),
                            Optional.empty()));
                }

                return TagKeyCount.of(ImmutableList.copyOf(suggestions), false);
            });
        });
    }

    @Override
    public AsyncFuture<TagSuggest> tagSuggest(final TagSuggest.Request request) {
        return connection.doto((Connection c) -> {
            final QueryBuilder query;

            final BoolQueryBuilder fuzzy = QueryBuilders.boolQuery();

            request.getKey().ifPresent(k -> {
                if (!k.isEmpty()) {
                    fuzzy.should(match(Utils.TAG_KEY, k, request.getOptions()));
                }
            });

            request.getValue().ifPresent(v -> {
                if (!v.isEmpty()) {
                    fuzzy.should(match(Utils.TAG_VALUE, v, request.getOptions()));
                }
            });

            if (request.getFilter() instanceof TrueFilter) {
                query = fuzzy;
            } else {
                query = QueryBuilders.filteredQuery(fuzzy, TAG_CTX.filter(request.getFilter()));
            }

            final SearchRequestBuilder builder = c
                .search(request.getRange(), Utils.TYPE_TAG)
                .setSearchType(SearchType.COUNT)
                .setQuery(query);

            // aggregation
            {
<<<<<<< HEAD
                final MaxBuilder topHit = AggregationBuilders.max("topHit").script(new Script("_score"));
=======
                final MaxBuilder topHit =
                    AggregationBuilders.max("topHit").script(new Script("_score"));
>>>>>>> 3445dbbd
                final TopHitsBuilder hits = AggregationBuilders
                    .topHits("hits")
                    .setSize(1)
                    .setFetchSource(TAG_SUGGEST_SOURCES, new String[0]);

                final TermsBuilder kvs = AggregationBuilders
                    .terms("kvs")
                    .field(Utils.TAG_KV)
                    .order(Order.aggregation("topHit", false))
                    .subAggregation(hits)
                    .subAggregation(topHit);

                request.getLimit().asInteger().ifPresent(kvs::size);
                builder.addAggregation(kvs);
            }

            return bind(builder.execute()).directTransform((SearchResponse response) -> {
                final ImmutableList.Builder<Suggestion> suggestions = ImmutableList.builder();

                final StringTerms kvs = response.getAggregations().get("kvs");

                for (final Terms.Bucket bucket : kvs.getBuckets()) {
                    final TopHits topHits = bucket.getAggregations().get("hits");
                    final SearchHits hits = topHits.getHits();
                    final SearchHit hit = hits.getAt(0);
                    final Map<String, Object> doc = hit.getSource();

                    final String k = (String) doc.get(Utils.TAG_KEY);
                    final String v = (String) doc.get(Utils.TAG_VALUE);
                    suggestions.add(new Suggestion(hits.getMaxScore(), k, v));
                }

                return TagSuggest.of(suggestions.build());
            });
        });
    }

    @Override
    public AsyncFuture<KeySuggest> keySuggest(final KeySuggest.Request request) {
        return connection.doto((final Connection c) -> {
            final QueryBuilder query;

            final BoolQueryBuilder fuzzy = QueryBuilders.boolQuery();

            request.getKey().ifPresent(k -> {
                if (!k.isEmpty()) {
                    fuzzy.should(match(Utils.SERIES_KEY, k, request.getOptions()));
                }
            });

            if (request.getFilter() instanceof TrueFilter) {
                query = fuzzy;
            } else {
                query = QueryBuilders.filteredQuery(fuzzy, SERIES_CTX.filter(request.getFilter()));
            }

            final SearchRequestBuilder builder = c
                .search(request.getRange(), Utils.TYPE_SERIES)
                .setSearchType(SearchType.COUNT)
                .setQuery(query);

            // aggregation
            {
<<<<<<< HEAD
                final MaxBuilder topHit = AggregationBuilders.max("top_hit").script(new Script("_score"));
=======
                final MaxBuilder topHit =
                    AggregationBuilders.max("top_hit").script(new Script("_score"));
>>>>>>> 3445dbbd
                final TopHitsBuilder hits = AggregationBuilders
                    .topHits("hits")
                    .setSize(1)
                    .setFetchSource(KEY_SUGGEST_SOURCES, new String[0]);

                final TermsBuilder keys = AggregationBuilders
                    .terms("keys")
                    .field(Utils.SERIES_KEY_RAW)
                    .order(Order.aggregation("top_hit", false))
                    .subAggregation(hits)
                    .subAggregation(topHit);

                request.getLimit().asInteger().ifPresent(keys::size);
                builder.addAggregation(keys);
            }

            return bind(builder.execute()).directTransform((SearchResponse response) -> {
                final Set<KeySuggest.Suggestion> suggestions = new LinkedHashSet<>();

                final StringTerms keys = response.getAggregations().get("keys");

                for (final Terms.Bucket bucket : keys.getBuckets()) {
                    final TopHits topHits = bucket.getAggregations().get("hits");
                    final SearchHits hits = topHits.getHits();
<<<<<<< HEAD
                    suggestions.add(new KeySuggest.Suggestion(hits.getMaxScore(), bucket.getKeyAsString()));
=======
                    suggestions.add(
                        new KeySuggest.Suggestion(hits.getMaxScore(), bucket.getKeyAsString()));
>>>>>>> 3445dbbd
                }

                return KeySuggest.of(ImmutableList.copyOf(suggestions));
            });
        });
    }

    @Override
    public AsyncFuture<WriteSuggest> write(final WriteSuggest.Request request) {
        return connection.doto((final Connection c) -> {
            final Series series = request.getSeries();
            final DateRange range = request.getRange();

            final String[] indices;

            try {
                indices = c.writeIndices(range);
            } catch (NoIndexSelectedException e) {
                return async.failed(e);
            }

            final String seriesId = Integer.toHexString(series.hashCode());

            final XContentBuilder xSeries;
            final BytesReference rawSeries;

            try {
                // convert to bytes, to avoid having to rebuild it for every write.
                // @formatter:off
                xSeries = XContentFactory.jsonBuilder();
                xSeries.startObject();
                Utils.buildMetadataDoc(xSeries, series);
                xSeries.endObject();

                // for nested entry in suggestion.
                final XContentBuilder xSeriesRaw = XContentFactory.jsonBuilder();
                xSeriesRaw.startObject();
                xSeriesRaw.field("id", seriesId);
                Utils.buildMetadataDoc(xSeriesRaw, series);
                xSeriesRaw.endObject();

                rawSeries = xSeriesRaw.bytes();
                // @formatter:on
            } catch (IOException e) {
                return async.failed(e);
            }

            final List<AsyncFuture<WriteSuggest>> futures = new ArrayList<>();

            for (final String index : indices) {
                final Pair<String, HashCode> key = Pair.of(index, series.getHashCode());

                if (!writeCache.acquire(key)) {
                    reporter.reportWriteDroppedByRateLimit();
                    continue;
                }

                final RequestTimer<WriteSuggest> timer = WriteSuggest.timer();

                futures.add(bind(c
                    .index(index, Utils.TYPE_SERIES)
                    .setId(seriesId)
                    .setSource(xSeries)
                    .setOpType(OpType.CREATE)
                    .execute()).directTransform(result -> timer.end()));

                try {
                    for (final Map.Entry<String, String> e : series.getTags().entrySet()) {
                        final String suggestId = seriesId + ":" + Integer.toHexString(e.hashCode());
                        final XContentBuilder suggest = XContentFactory.jsonBuilder();

                        suggest.startObject();
                        Utils.buildTagDoc(suggest, rawSeries, e);
                        suggest.endObject();

                        futures.add(bind(c
                            .index(index, Utils.TYPE_TAG)
                            .setId(suggestId)
                            .setSource(suggest)
                            .setOpType(OpType.CREATE)
                            .execute()).directTransform(result -> timer.end()));
                    }
                } catch (final Exception e) {
                    return async.failed(e);
                }
            }

            return async.collect(futures, WriteSuggest.reduce());
        });
    }

    private AsyncFuture<Void> start() {
        final AsyncFuture<Void> future = connection.start();

        if (!configure) {
            return future;
        }

        return future.lazyTransform(v -> configure());
    }

    private AsyncFuture<Void> stop() {
        return connection.stop();
    }

    private QueryBuilder match(String field, String value, MatchOptions options) {
        final BoolQueryBuilder bool = QueryBuilders.boolQuery();

        // exact match
        bool.should(QueryBuilders.termQuery(field, value));

        final List<String> terms;

        try {
            terms = Utils.tokenize(analyzer, field, value);
        } catch (final IOException e) {
            throw new RuntimeException("failed to tokenize query", e);
        }

        for (final String term : terms) {
            // prefix on raw to match with non-term prefixes.
            bool.should(QueryBuilders.prefixQuery(String.format("%s.raw", field), term));
            // prefix on terms, to match on the prefix of any term.
            bool.should(QueryBuilders.prefixQuery(field, term));
            // prefix on exact term matches.
            bool.should(QueryBuilders.termQuery(field, term));
        }

        // optionall match fuzzy
        if (options.isFuzzy()) {
            bool.should(QueryBuilders
                .fuzzyQuery(field, value)
                .prefixLength(options.getFuzzyPrefixLength())
                .maxExpansions(options.getFuzzyMaxExpansions()));
        }

        return bool;
    }

    private static final class Utils {
        public static final String TYPE_TAG = "tag";
        public static final String TYPE_SERIES = "series";

        /**
         * Fields for type "series".
         **/
        public static final String SERIES_KEY = "key";
        public static final String SERIES_KEY_RAW = "key.raw";

        /**
         * Fields for type "metadata".
         */
        public static final String METADATA_KEY = "key";
        public static final String METADATA_TAGS = "tags";

        /**
         * Fields for type "tag".
         */
        public static final String TAG_KEY = "key";
        public static final String TAG_KEY_RAW = "key.raw";
        public static final String TAG_VALUE = "value";
        public static final String TAG_VALUE_RAW = "value.raw";
        public static final String TAG_KV = "kv";
        public static final String TAG_SERIES = "series";

        /**
         * common fields, but nested in different ways depending on document type.
         *
         * @see FilterContext
         */
        public static final String KEY = "key";
        public static final String TAGS = "tags";
        public static final String TAGS_KEY = "key";
        public static final String TAGS_KEY_RAW = "key.raw";
        public static final String TAGS_VALUE = "value";
        public static final String TAGS_VALUE_RAW = "value.raw";

        public static void buildMetadataDoc(final XContentBuilder b, Series series)
            throws IOException {
            b.field(METADATA_KEY, series.getKey());

            b.startArray(METADATA_TAGS);

            if (series.getTags() != null && !series.getTags().isEmpty()) {
                for (final Map.Entry<String, String> entry : series.getTags().entrySet()) {
                    b.startObject();
                    b.field(TAGS_KEY, entry.getKey());
                    b.field(TAGS_VALUE, entry.getValue());
                    b.endObject();
                }
            }

            b.endArray();
        }

        public static void buildTagDoc(
            final XContentBuilder b, BytesReference series, Entry<String, String> e
        ) throws IOException {
            b.rawField(TAG_SERIES, series);
            b.field(TAG_KEY, e.getKey());
            b.field(TAG_VALUE, e.getValue());
            b.field(TAG_KV, e.getKey() + "\t" + e.getValue());
        }

        public static List<String> tokenize(Analyzer analyzer, String field, String keywords)
            throws IOException {
            final List<String> terms = new ArrayList<String>();

            try (final Reader reader = new StringReader(keywords)) {
                try (final TokenStream stream = analyzer.tokenStream(field, reader)) {
                    final CharTermAttribute term = stream.getAttribute(CharTermAttribute.class);

                    stream.reset();

                    final String first = term.toString();

                    if (!first.isEmpty()) {
                        terms.add(first);
                    }

                    while (stream.incrementToken()) {
                        final String next = term.toString();

                        if (next.isEmpty()) {
                            continue;
                        }

                        terms.add(next);
                    }

                    stream.end();
                }
            }

            return terms;
        }

        public static FilterContext context(String... path) {
            return new FilterContext(path);
        }

        public static final class FilterContext {
            private final String seriesKey;
            private final String tags;
            private final String tagsKey;
            private final String tagsValue;

            private FilterContext(String... path) {
                this(ImmutableList.<String>builder().add(path).build());
            }

            private FilterContext(List<String> path) {
                this.seriesKey = path(path, KEY);
                this.tags = path(path, TAGS);
                this.tagsKey = path(path, TAGS, TAGS_KEY_RAW);
                this.tagsValue = path(path, TAGS, TAGS_VALUE_RAW);
            }

            private String path(List<String> path, String tail) {
                return StringUtils.join(ImmutableList.builder().addAll(path).add(tail).build(),
                    '.');
            }

            private String path(List<String> path, String tailN, String tail) {
                return StringUtils.join(
                    ImmutableList.builder().addAll(path).add(tailN).add(tail).build(), '.');
            }

            public QueryBuilder filter(final Filter filter) {
                return filter.visit(new Filter.Visitor<QueryBuilder>() {
                    @Override
                    public QueryBuilder visitTrue(final TrueFilter t) {
                        return QueryBuilders.boolQuery().must(QueryBuilders.matchAllQuery());
                    }

                    @Override
                    public QueryBuilder visitFalse(final FalseFilter f) {
                        return QueryBuilders.boolQuery().mustNot(QueryBuilders.matchAllQuery());
                    }

                    @Override
                    public QueryBuilder visitAnd(final AndFilter and) {
                        BoolQueryBuilder boolQueryBuilder = QueryBuilders.boolQuery();
                        for (final Filter stmt : and.terms()) {
                            boolQueryBuilder.must(filter(stmt));
                        }

                        return boolQueryBuilder;
                    }

                    @Override
                    public QueryBuilder visitOr(final OrFilter or) {
                        BoolQueryBuilder boolQueryBuilder = QueryBuilders.boolQuery();
                        for (final Filter stmt : or.terms()) {
                            boolQueryBuilder.should(filter(stmt));
                        }

                        return boolQueryBuilder;
                    }

                    @Override
                    public QueryBuilder visitNot(final NotFilter not) {
<<<<<<< HEAD
                        return QueryBuilders.boolQuery().must(filter(not.getFilter()));
=======
                        return QueryBuilders.boolQuery().mustNot(filter(not.getFilter()));
>>>>>>> 3445dbbd
                    }

                    @Override
                    public QueryBuilder visitMatchTag(final MatchTagFilter matchTag) {
                        final BoolQueryBuilder nested = QueryBuilders.boolQuery();
                        nested.must(QueryBuilders.termQuery(tagsKey, matchTag.getTag()));
                        nested.must(QueryBuilders.termQuery(tagsValue, matchTag.getValue()));
                        return QueryBuilders.nestedQuery(tags, nested);
                    }

                    @Override
                    public QueryBuilder visitStartsWith(final StartsWithFilter startsWith) {
                        final BoolQueryBuilder nested = QueryBuilders.boolQuery();
                        nested.must(QueryBuilders.termQuery(tagsKey, startsWith.getTag()));
                        nested.must(QueryBuilders.prefixQuery(tagsValue, startsWith.getValue()));
                        return QueryBuilders.nestedQuery(tags, nested);
                    }

                    @Override
                    public QueryBuilder visitRegex(final RegexFilter regex) {
                        final BoolQueryBuilder nested = QueryBuilders.boolQuery();
                        nested.must(QueryBuilders.termQuery(tagsKey, regex.getTag()));
                        nested.must(QueryBuilders.regexpQuery(tagsValue, regex.getValue()));
                        return QueryBuilders.nestedQuery(tags, nested);
                    }

                    @Override
                    public QueryBuilder visitHasTag(final HasTagFilter hasTag) {
<<<<<<< HEAD
                        final TermQueryBuilder nested = QueryBuilders.termQuery(tagsKey, hasTag.getTag());
=======
                        final TermQueryBuilder nested =
                            QueryBuilders.termQuery(tagsKey, hasTag.getTag());
>>>>>>> 3445dbbd
                        return QueryBuilders.nestedQuery(tags, nested);
                    }

                    @Override
                    public QueryBuilder visitMatchKey(final MatchKeyFilter matchKey) {
<<<<<<< HEAD
                        return QueryBuilders.boolQuery().must(QueryBuilders.termQuery(seriesKey, matchKey.getValue()));
=======
                        return QueryBuilders.boolQuery()
                            .must(QueryBuilders.termQuery(seriesKey, matchKey.getValue()));
>>>>>>> 3445dbbd
                    }

                    @Override
                    public QueryBuilder defaultAction(final Filter filter) {
                        throw new IllegalArgumentException(
                            "Unsupported filter statement: " + filter);
                    }
                });
            }
        }
    }

    public static BackendType backendType() {
        final Map<String, Map<String, Object>> mappings = new HashMap<>();
        mappings.put(Utils.TYPE_TAG,
            loadJsonResource("v1/tag.json", variables(ImmutableMap.of("type", Utils.TYPE_TAG))));
        mappings.put(Utils.TYPE_SERIES, loadJsonResource("v1/series.json",
            variables(ImmutableMap.of("type", Utils.TYPE_SERIES))));
        return new BackendType(mappings, ImmutableMap.of(), SuggestBackendV1.class);
    }
}<|MERGE_RESOLUTION|>--- conflicted
+++ resolved
@@ -376,12 +376,8 @@
 
             // aggregation
             {
-<<<<<<< HEAD
-                final MaxBuilder topHit = AggregationBuilders.max("topHit").script(new Script("_score"));
-=======
                 final MaxBuilder topHit =
                     AggregationBuilders.max("topHit").script(new Script("_score"));
->>>>>>> 3445dbbd
                 final TopHitsBuilder hits = AggregationBuilders
                     .topHits("hits")
                     .setSize(1)
@@ -445,12 +441,8 @@
 
             // aggregation
             {
-<<<<<<< HEAD
-                final MaxBuilder topHit = AggregationBuilders.max("top_hit").script(new Script("_score"));
-=======
                 final MaxBuilder topHit =
                     AggregationBuilders.max("top_hit").script(new Script("_score"));
->>>>>>> 3445dbbd
                 final TopHitsBuilder hits = AggregationBuilders
                     .topHits("hits")
                     .setSize(1)
@@ -475,12 +467,8 @@
                 for (final Terms.Bucket bucket : keys.getBuckets()) {
                     final TopHits topHits = bucket.getAggregations().get("hits");
                     final SearchHits hits = topHits.getHits();
-<<<<<<< HEAD
-                    suggestions.add(new KeySuggest.Suggestion(hits.getMaxScore(), bucket.getKeyAsString()));
-=======
                     suggestions.add(
                         new KeySuggest.Suggestion(hits.getMaxScore(), bucket.getKeyAsString()));
->>>>>>> 3445dbbd
                 }
 
                 return KeySuggest.of(ImmutableList.copyOf(suggestions));
@@ -783,11 +771,7 @@
 
                     @Override
                     public QueryBuilder visitNot(final NotFilter not) {
-<<<<<<< HEAD
-                        return QueryBuilders.boolQuery().must(filter(not.getFilter()));
-=======
                         return QueryBuilders.boolQuery().mustNot(filter(not.getFilter()));
->>>>>>> 3445dbbd
                     }
 
                     @Override
@@ -816,23 +800,15 @@
 
                     @Override
                     public QueryBuilder visitHasTag(final HasTagFilter hasTag) {
-<<<<<<< HEAD
-                        final TermQueryBuilder nested = QueryBuilders.termQuery(tagsKey, hasTag.getTag());
-=======
                         final TermQueryBuilder nested =
                             QueryBuilders.termQuery(tagsKey, hasTag.getTag());
->>>>>>> 3445dbbd
                         return QueryBuilders.nestedQuery(tags, nested);
                     }
 
                     @Override
                     public QueryBuilder visitMatchKey(final MatchKeyFilter matchKey) {
-<<<<<<< HEAD
-                        return QueryBuilders.boolQuery().must(QueryBuilders.termQuery(seriesKey, matchKey.getValue()));
-=======
                         return QueryBuilders.boolQuery()
                             .must(QueryBuilders.termQuery(seriesKey, matchKey.getValue()));
->>>>>>> 3445dbbd
                     }
 
                     @Override
