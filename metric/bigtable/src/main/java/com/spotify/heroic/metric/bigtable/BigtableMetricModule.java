--- conflicted
+++ resolved
@@ -163,23 +163,11 @@
     @Override
     public Exposed module(PrimaryComponent primary, Depends backend, String id) {
         return DaggerBigtableMetricModule_C
-<<<<<<< HEAD
                 .builder()
                 .primaryComponent(primary)
                 .depends(backend)
                 .m(new M())
                 .build();
-=======
-            .builder()
-            .primaryComponent(primary)
-            .depends(backend)
-            .m(new M())
-            .build();
-    }
-
-    public int getMaxWriteBatchSize() {
-        return maxWriteBatchSize;
->>>>>>> 5e331a57
     }
 
     @BigtableScope
