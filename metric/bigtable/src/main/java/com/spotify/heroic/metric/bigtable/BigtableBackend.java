--- conflicted
+++ resolved
@@ -25,6 +25,7 @@
 import static io.opencensus.trace.AttributeValue.longAttributeValue;
 import static io.opencensus.trace.AttributeValue.stringAttributeValue;
 
+import com.fasterxml.jackson.databind.ObjectMapper;
 import com.google.cloud.bigtable.grpc.scanner.FlatRow;
 import com.google.cloud.bigtable.util.RowKeyUtil;
 import com.google.common.base.Function;
@@ -134,22 +135,16 @@
         @Named("table") final String table,
         @Named("configure") final boolean configure,
         @Named("maxWriteBatchSize") final int maxWriteBatchSize,
-<<<<<<< HEAD
         @Named("anonymousRequestSeverity") final String anonymousRequestSeverity,
         MetricBackendReporter reporter,
         @Named("application/json") ObjectMapper mapper
-=======
         MetricBackendReporter reporter
->>>>>>> 1b456997
     ) {
         super(async);
         this.async = async;
         this.rowKeySerializer = rowKeySerializer;
-<<<<<<< HEAD
         this.sortedMapSerializer =
             serializer.sortedMap(serializer.string(), serializer.string());
-=======
->>>>>>> 1b456997
         this.connection = connection;
         this.maxWriteBatchSize = maxWriteBatchSize;
         this.anonymousRequestSeverity =
