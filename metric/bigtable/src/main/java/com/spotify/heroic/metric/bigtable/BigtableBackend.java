/*
 * Copyright (c) 2015 Spotify AB.
 *
 * Licensed to the Apache Software Foundation (ASF) under one
 * or more contributor license agreements.  See the NOTICE file
 * distributed with this work for additional information
 * regarding copyright ownership.  The ASF licenses this file
 * to you under the Apache License, Version 2.0 (the
 * "License"); you may not use this file except in compliance
 * with the License.  You may obtain a copy of the License at
 *
 *   http://www.apache.org/licenses/LICENSE-2.0
 *
 * Unless required by applicable law or agreed to in writing,
 * software distributed under the License is distributed on an
 * "AS IS" BASIS, WITHOUT WARRANTIES OR CONDITIONS OF ANY
 * KIND, either express or implied.  See the License for the
 * specific language governing permissions and limitations
 * under the License.
 */

package com.spotify.heroic.metric.bigtable;

import static io.opencensus.trace.AttributeValue.booleanAttributeValue;
import static io.opencensus.trace.AttributeValue.longAttributeValue;
import static io.opencensus.trace.AttributeValue.stringAttributeValue;

import com.google.cloud.bigtable.grpc.scanner.FlatRow;
import com.google.cloud.bigtable.util.RowKeyUtil;
import com.google.common.base.Function;
import com.google.common.collect.ImmutableList;
import com.google.common.collect.Lists;
import com.google.protobuf.ByteString;
import com.spotify.heroic.common.DateRange;
import com.spotify.heroic.common.Groups;
import com.spotify.heroic.common.RequestTimer;
import com.spotify.heroic.common.Series;
import com.spotify.heroic.common.Statistics;
import com.spotify.heroic.lifecycle.LifeCycleRegistry;
import com.spotify.heroic.lifecycle.LifeCycles;
import com.spotify.heroic.metric.AbstractMetricBackend;
import com.spotify.heroic.metric.BackendEntry;
import com.spotify.heroic.metric.DistributionPoint;
import com.spotify.heroic.metric.FetchData;
import com.spotify.heroic.metric.FetchQuotaWatcher;
import com.spotify.heroic.metric.HeroicDistribution;
import com.spotify.heroic.metric.Metric;
import com.spotify.heroic.metric.MetricCollection;
import com.spotify.heroic.metric.MetricReadResult;
import com.spotify.heroic.metric.MetricType;
import com.spotify.heroic.metric.MetricsConnectionSettings;
import com.spotify.heroic.metric.Point;
import com.spotify.heroic.metric.QueryError;
import com.spotify.heroic.metric.QueryTrace;
import com.spotify.heroic.metric.WriteMetric;
import com.spotify.heroic.metric.bigtable.api.BigtableDataClient;
import com.spotify.heroic.metric.bigtable.api.BigtableTableAdminClient;
import com.spotify.heroic.metric.bigtable.api.ColumnFamily;
import com.spotify.heroic.metric.bigtable.api.Mutations;
import com.spotify.heroic.metric.bigtable.api.ReadRowsRequest;
import com.spotify.heroic.metric.bigtable.api.RowFilter;
import com.spotify.heroic.metric.bigtable.api.RowRange;
import com.spotify.heroic.metric.bigtable.api.Table;
import com.spotify.heroic.metrics.Meter;
import com.spotify.heroic.statistics.MetricBackendReporter;
import com.spotify.heroic.tracing.EndSpanFutureReporter;
import eu.toolchain.async.AsyncFramework;
import eu.toolchain.async.AsyncFuture;
import eu.toolchain.async.Managed;
import eu.toolchain.async.RetryPolicy;
import eu.toolchain.async.RetryResult;
import io.opencensus.common.Scope;
import io.opencensus.trace.AttributeValue;
import io.opencensus.trace.Span;
import io.opencensus.trace.Status;
import io.opencensus.trace.Tracer;
import io.opencensus.trace.Tracing;
import java.io.IOException;
import java.nio.ByteBuffer;
import java.util.ArrayList;
import java.util.Arrays;
import java.util.HashMap;
import java.util.List;
import java.util.Map;
import java.util.Optional;
import java.util.SortedMap;
import java.util.concurrent.atomic.AtomicBoolean;
import java.util.function.BiFunction;
import java.util.function.Consumer;
import java.util.function.Supplier;
import javax.inject.Inject;
import javax.inject.Named;
import org.apache.commons.lang3.tuple.Pair;
import org.slf4j.Logger;
import org.slf4j.LoggerFactory;

@BigtableScope
public class BigtableBackend extends AbstractMetricBackend implements LifeCycles {
    private static final Logger log = LoggerFactory.getLogger(BigtableBackend.class);

    /* maximum number of bytes of BigTable row key size allowed*/
    private static final int MAX_KEY_ROW_SIZE = 4000;
    private static final QueryTrace.Identifier FETCH_SEGMENT =
        QueryTrace.identifier(BigtableBackend.class, "fetch_segment");
    private static final QueryTrace.Identifier FETCH =
        QueryTrace.identifier(BigtableBackend.class, "fetch");
    private static final String POINTS = "points";
    private static final String DISTRIBUTION_POINTS = "distributionPoints";
    private static final String EVENTS = "events";

    public static final long PERIOD = 0x100_000_000L;

    private final AsyncFramework async;
    private final RowKeySerializer rowKeySerializer;
    private final Managed<BigtableConnection> connection;
    private final Groups groups;
    private final String table;
    private final boolean configure;
    private final MetricBackendReporter reporter;
    private final Tracer tracer = Tracing.getTracer();

    private final Meter written = new Meter();
    private final MetricsConnectionSettings metricsConnectionSettings;


    @Inject
    public BigtableBackend(
        final AsyncFramework async,
        final RowKeySerializer rowKeySerializer,
        final Managed<BigtableConnection> connection,
        final Groups groups,
        @Named("table") final String table,
        @Named("configure") final boolean configure,
<<<<<<< HEAD
        final MetricsConnectionSettings metricsConnectionSettings,
        MetricBackendReporter reporter,
        @Named("application/json") ObjectMapper mapper
=======
        @Named("maxWriteBatchSize") final int maxWriteBatchSize,
        MetricBackendReporter reporter
>>>>>>> 5e331a57
    ) {
        super(async);
        this.async = async;
        this.rowKeySerializer = rowKeySerializer;
        this.connection = connection;
        this.metricsConnectionSettings = metricsConnectionSettings;
        this.groups = groups;
        this.table = table;
        this.configure = configure;
        this.reporter = reporter;
    }

    @Override
    public void register(LifeCycleRegistry registry) {
        registry.start(this::start);
        registry.stop(this::stop);
    }

    @Override
    public AsyncFuture<Void> configure() {
        return connection.doto(c -> configureMetricsTable(c.getTableAdminClient()));
    }

    private AsyncFuture<Void> configureMetricsTable(final BigtableTableAdminClient admin) {
        return async.call(() -> {
            final Table createdTable =
                admin.getTable(this.table).orElseGet(() -> admin.createTable(this.table));

            // Wait until table exists.
            final Table table = waitUntilTable(admin, createdTable).get();

            table.getColumnFamily(POINTS).orElseGet(() -> {
                log.info("Creating missing column family: " + POINTS);
                return admin.createColumnFamily(table, POINTS);
            });

            waitUntilColumnFamily(admin, table, POINTS).get();

            table.getColumnFamily(DISTRIBUTION_POINTS).orElseGet(() -> {
                log.info("Creating missing column family: " + DISTRIBUTION_POINTS);
                return admin.createColumnFamily(table, DISTRIBUTION_POINTS);
            });

            waitUntilColumnFamily(admin, table, DISTRIBUTION_POINTS).get();

            table.getColumnFamily(EVENTS).orElseGet(() -> {
                log.info("Creating missing column family: " + EVENTS);
                return admin.createColumnFamily(table, EVENTS);
            });

            waitUntilColumnFamily(admin, table, EVENTS).get();

            return null;
        });
    }

    private AsyncFuture<Table> waitUntilTable(
        final BigtableTableAdminClient admin, final Table table
    ) {
        return waitUntil(() -> admin
            .getTable(table.getName())
            .orElseThrow(
                () -> new IllegalStateException("Table does not exist: " + table.toURI())));
    }

    private AsyncFuture<ColumnFamily> waitUntilColumnFamily(
        final BigtableTableAdminClient admin, final Table originalTable, final String columnFamily
    ) {
        return waitUntil(() -> {
            final Table table = admin
                .getTable(originalTable.getName())
                .orElseThrow(() -> new IllegalStateException(
                    "Table does not exist: " + originalTable.toURI()));

            return table
                .getColumnFamily(columnFamily)
                .orElseThrow(() -> new IllegalStateException(
                    "Column Family does not exist: " + columnFamily));
        });
    }

    private <T> AsyncFuture<T> waitUntil(final Supplier<T> test) {
        return async
            .retryUntilResolved(() -> async.resolved(test.get()),
                RetryPolicy.timed(10000, RetryPolicy.linear(1000)))
            .directTransform(RetryResult::getResult);
    }

    @Override
    public boolean isReady() {
        return connection.isReady();
    }

    @Override
    public Groups groups() {
        return groups;
    }

    @Override
    public AsyncFuture<WriteMetric> write(final WriteMetric.Request request) {
        return write(request, tracer.getCurrentSpan());
    }

    @Override
    public AsyncFuture<WriteMetric> write(final WriteMetric.Request request, final Span span) {
        return connection.doto(conn -> {
            final Series series = request.getSeries();
            final List<AsyncFuture<WriteMetric>> results = new ArrayList<>();

            final BigtableDataClient client = conn.getDataClient();

            final MetricCollection collection = request.getData();
            results.add(writeTyped(series, client, collection, span));
            return async.collect(results, WriteMetric.reduce());
        });
    }

    private List<PreparedQuery> pointsRanges(final FetchData.Request request) throws IOException {
        return ranges(request.getSeries(), request.getRange(), POINTS, (t, d) -> {
            final double value = deserializeValue(d);
            return new Point(t, value);
        });
    }

    private List<PreparedQuery> distributionPointsRanges(final FetchData.Request request)
        throws IOException {
        return ranges(request.getSeries(), request.getRange(), DISTRIBUTION_POINTS, (t, d) -> {
            return DistributionPoint.create(HeroicDistribution.create(d), t);
        });
    }

    @Override
    public AsyncFuture<FetchData.Result> fetch(
        final FetchData.Request request,
        final FetchQuotaWatcher watcher,
        final Consumer<MetricReadResult> metricsConsumer,
        final Span parentSpan
    ) {
        return connection.doto(c -> {
            final MetricType type = request.getType();

            if (!watcher.mayReadData()) {
                throw new IllegalArgumentException("query violated data limit");
            }

            switch (type) {
                case POINT:
                    return fetchBatch(
                        watcher, type, pointsRanges(request), c, metricsConsumer, parentSpan);
                case DISTRIBUTION_POINTS:
                    return fetchBatch(watcher, type, distributionPointsRanges(request), c,
                        metricsConsumer, parentSpan);
                default:
                    return async.resolved(new FetchData.Result(QueryTrace.of(FETCH),
                        new QueryError("unsupported source: " + request.getType())));
            }
        });
    }

    @Override
    public Iterable<BackendEntry> listEntries() {
        return ImmutableList.of();
    }

    @Override
    public Statistics getStatistics() {
        final long written = this.written.getCount();
        final double writeRate = this.written.getFiveMinuteRate();
        return new Statistics("written", written, "writeRate", (long) writeRate);
    }

    private AsyncFuture<Void> start() {
        final AsyncFuture<Void> future = connection.start();

        if (!configure) {
            return future;
        }

        return future.lazyTransform(v -> configure());
    }

    private AsyncFuture<Void> stop() {
        return connection.stop();
    }

    private AsyncFuture<WriteMetric> writeTyped(
        final Series series,
        final BigtableDataClient client,
        final MetricCollection collection,
        final Span span
    ) throws IOException {
        var type = collection.getType();
        span.putAttribute("metric_type", stringAttributeValue(type.toString()));
        switch (type) {
            case POINT:
                return writeBatch(POINTS, series, client, collection.getDataAs(Point.class),
                    d -> serializeValue(d.getValue()), span);
            case DISTRIBUTION_POINTS:
                return writeBatch(DISTRIBUTION_POINTS, series, client, collection.getDataAs(
                    DistributionPoint.class),
                    d -> d.value().getValue(), span);
            default:
                span.setStatus(
                    Status.INVALID_ARGUMENT.withDescription("Unsupported metric type"));
                return async.resolved(new WriteMetric(
                    new QueryError("Unsupported metric type: " + collection.getType())));
        }
    }

    private <T extends Metric> AsyncFuture<WriteMetric> writeBatch(
        final String columnFamily, final Series series, final BigtableDataClient client,
        final List<T> batch, final Function<T, ByteString> serializer, final Span parentSpan
    ) throws IOException {
        final Span span = tracer
            .spanBuilderWithExplicitParent("Bigtable.writeBatch", parentSpan)
            .startSpan();
        final Scope scope = tracer.withSpan(span);
        span.putAttribute("type", AttributeValue.stringAttributeValue(columnFamily));
        span.putAttribute("batchSize", longAttributeValue(batch.size()));
        span.putAttribute("table", stringAttributeValue(table));

        // common case for consumers
        if (batch.size() == 1) {
            final AsyncFuture<WriteMetric> future =
                writeOne(columnFamily, series, client, batch.get(0), serializer)
                    .onFinished(() -> {
                        written.mark();
                        span.end();
                    })
                    .onFailed(error -> {
                        log.error("Bigtable writeOne failed: ", error);
                        span.putAttribute("error", booleanAttributeValue(true));
                        span.addAnnotation(error.getMessage());
                    });
            scope.close();
            return future;
        }

        final List<Pair<RowKey, Mutations>> saved = new ArrayList<>();
        final Map<RowKey, Mutations.Builder> building = new HashMap<>();

        for (final T d : batch) {
            final long timestamp = d.getTimestamp();
            final long base = base(timestamp);
            final long offset = offset(timestamp);

            final RowKey rowKey = new RowKey(series, base);

            Mutations.Builder builder = building.get(rowKey);

            final ByteString offsetBytes = serializeOffset(offset);
            final ByteString valueBytes = serializer.apply(d);

            if (builder == null) {
                builder = Mutations.builder();
                building.put(rowKey, builder);
            }

            builder.setCell(columnFamily, offsetBytes, valueBytes);

            if (builder.size() >= metricsConnectionSettings.maxWriteBatchSize) {
                saved.add(Pair.of(rowKey, builder.build()));
                building.put(rowKey, Mutations.builder());
            }
        }

        building
            .entrySet()
            .stream()
            .filter(e -> e.getValue().size() > 0)
            .map(e -> Pair.of(e.getKey(), e.getValue().build()))
            .forEach(saved::add);

        final ImmutableList.Builder<AsyncFuture<WriteMetric>> writes = ImmutableList.builder();

        final RequestTimer<WriteMetric> timer = WriteMetric.timer();

        for (final Pair<RowKey, Mutations> mutationsPair : saved) {
            final ByteString rowKeyBytes = rowKeySerializer.serializeFull(mutationsPair.getKey());

            if (rowKeyBytes.size() >= MAX_KEY_ROW_SIZE) {
                reporter.reportWritesDroppedBySize();
                log.error("Row key length greater than 4096 bytes (2): {} {}", rowKeyBytes.size(),
                        rowKeyBytes);
                continue;
            }

            writes.add(client
                .mutateRow(table, rowKeyBytes, mutationsPair.getValue())
                .directTransform(result -> timer.end()));
        }

        scope.close();
        return async.collect(writes.build(), WriteMetric.reduce())
            .onFinished(span::end)
            .onFailed(error -> {
                log.error("Bigtable write batch failed: ", error);
                span.putAttribute("error", booleanAttributeValue(true));
                span.addAnnotation(error.getMessage());
            });
    }

    private <T extends Metric> AsyncFuture<WriteMetric> writeOne(
        final String columnFamily, Series series, BigtableDataClient client, T p,
        Function<T, ByteString> serializer
    ) throws IOException {
        final long timestamp = p.getTimestamp();
        final long base = base(timestamp);
        final long offset = offset(timestamp);

        final RowKey rowKey = new RowKey(series, base);

        final Mutations.Builder builder = Mutations.builder();

        final ByteString offsetBytes = serializeOffset(offset);
        final ByteString valueBytes = serializer.apply(p);

        builder.setCell(columnFamily, offsetBytes, valueBytes);

        final RequestTimer<WriteMetric> timer = WriteMetric.timer();

        final ByteString rowKeyBytes = rowKeySerializer.serializeFull(rowKey);

        if (rowKeyBytes.size() >= MAX_KEY_ROW_SIZE) {
            reporter.reportWritesDroppedBySize();
            log.error("Row key length greater than 4096 bytes (1): {} {}", rowKeyBytes.size(),
                    rowKey);
            return async.resolved().directTransform(result -> timer.end());
        }

        return client
            .mutateRow(table, rowKeyBytes, builder.build())
            .directTransform(result -> timer.end());
    }

    private AsyncFuture<FetchData.Result> fetchBatch(
        final FetchQuotaWatcher watcher,
        final MetricType type,
        final List<PreparedQuery> prepared,
        final BigtableConnection c,
        final Consumer<MetricReadResult> metricsConsumer,
        final Span parentSpan
    ) {
        final BigtableDataClient client = c.getDataClient();

        final Span fetchBatchSpan =
            tracer.spanBuilderWithExplicitParent("bigtable.fetchBatch", parentSpan).startSpan();
        fetchBatchSpan.putAttribute("preparedQuerySize", longAttributeValue(prepared.size()));

        final List<AsyncFuture<FetchData.Result>> fetches = new ArrayList<>(prepared.size());

        for (final PreparedQuery p : prepared) {
            Span readRowsSpan = tracer.spanBuilderWithExplicitParent(
                "bigtable.readRows", fetchBatchSpan).startSpan();
            readRowsSpan.putAttribute("rowKeyBaseTimestamp", longAttributeValue(p.base));

            final Function<FlatRow.Cell, Metric> transform =
                cell -> p.deserialize(cell.getQualifier(), cell.getValue());

            QueryTrace.NamedWatch fs = QueryTrace.watch(FETCH_SEGMENT);

            final AsyncFuture<List<FlatRow>> readRows;
            try (Scope ignored = tracer.withSpan(fetchBatchSpan)) {
                readRows =
                    client
                        .readRows(
                            table,
                            ReadRowsRequest.builder()
                                .range(new RowRange(
                                    Optional.of(p.rowKeyStart), Optional.of(p.rowKeyEnd)))
                                .filter(
                                    RowFilter.chain(
                                        Arrays.asList(
                                            RowFilter.newColumnRangeBuilder(p.columnFamily)
                                                .startQualifierOpen(p.startQualifierOpen)
                                                .endQualifierClosed(p.endQualifierClosed)
                                                .build(),
                                            RowFilter.onlyLatestCell())))
                                .build())
                        .onDone(new EndSpanFutureReporter(readRowsSpan));
            }

            final AtomicBoolean foundResourceIdentifier = new AtomicBoolean(false);
            fetches.add(readRows.directTransform(result -> {
                readRowsSpan.putAttribute("rowsReturned", longAttributeValue(result.size()));
                for (final FlatRow row : result) {
                    SortedMap<String, String> resource = parseResourceFromRowKey(row.getRowKey());

                    if (!foundResourceIdentifier.get() && resource.size() > 0) {
                        foundResourceIdentifier.set(true);
                    }

                    watcher.readData(row.getCells().size());

                    final List<Metric> metrics = Lists.transform(row.getCells(), transform);
                    final MetricCollection mc = MetricCollection.build(type, metrics);
                    final MetricReadResult readResult = new MetricReadResult(mc, resource);

                    metricsConsumer.accept(readResult);
                }

                readRowsSpan.putAttribute(
                    "containsResourceIdentifier", booleanAttributeValue(
                        foundResourceIdentifier.get()));

                return new FetchData.Result(fs.end());
            }));
        }

        return async.collect(fetches, FetchData
            .collectResult(FETCH))
            .directTransform(result -> {
                fetchBatchSpan.end();
                // this is not actually how many rows were touched. The number of resource
                // identifiers are unknown until query time.
                watcher.accessedRows(prepared.size());
                return result;
            });
    }

    private SortedMap<String, String> parseResourceFromRowKey(final ByteString rowKey)
        throws IOException {
        return rowKeySerializer
            .deserializeFull(ByteBuffer.wrap(rowKey.toByteArray()))
            .getSeries()
            .getResource();
    }

    static long base(long timestamp) {
        return timestamp - timestamp % PERIOD;
    }

    static long offset(long timestamp) {
        return timestamp % PERIOD;
    }

    List<PreparedQuery> ranges(
        final Series series,
        final DateRange range,
        final String columnFamily,
        final BiFunction<Long, ByteString, Metric> deserializer
    ) throws IOException {
        final List<PreparedQuery> bases = new ArrayList<>();

        final long start = base(range.getStart());
        final long end = base(range.getEnd());

        for (long base = start; base <= end; base += PERIOD) {
            final DateRange modified = range.modify(base, base + PERIOD);

            if (modified.isEmpty()) {
                continue;
            }

            final ByteString key = rowKeySerializer.serializeMinimal(
                new RowKeyMinimal(RowKeyMinimal.Series.create(series), base));

            final ByteString keyEnd = ByteString.copyFrom(
                RowKeyUtil.calculateTheClosestNextRowKeyForPrefix(key.toByteArray()));

            final ByteString columnStart = serializeOffset(offset(modified.start()));
            final ByteString columnEnd = serializeOffset(offset(modified.end()));

            bases.add(
                new PreparedQuery(
                    key, keyEnd, columnFamily, columnStart, columnEnd, deserializer, base));
        }

        return bases;
    }

    static ByteString serializeValue(double value) {
        final ByteBuffer buffer =
            ByteBuffer.allocate(Double.BYTES).putLong(Double.doubleToLongBits(value));
        return ByteString.copyFrom(buffer.array());
    }

    static double deserializeValue(ByteString value) {
        return Double.longBitsToDouble(ByteBuffer.wrap(value.toByteArray()).getLong());
    }

    /**
     * Offset serialization is sensitive to byte ordering. <p> We require that for two timestamps a,
     * and b, the following invariants hold true. <p>
     * <pre>
     * offset(a) < offset(b)
     * serialized(offset(a)) < serialized(offset(b))
     * </pre>
     * <p> Note: the serialized comparison is performed byte-by-byte, from lowest to highest
     * address.
     *
     * @param offset Offset to serialize
     * @return A byte array, containing the serialized offset.
     */
    static ByteString serializeOffset(long offset) {
        if (offset >= PERIOD) {
            throw new IllegalArgumentException("can only serialize 32-bit wide values");
        }

        final byte[] bytes = new byte[4];
        bytes[0] = (byte) ((offset >> 24) & 0xff);
        bytes[1] = (byte) ((offset >> 16) & 0xff);
        bytes[2] = (byte) ((offset >> 8) & 0xff);
        bytes[3] = (byte) ((offset >> 0) & 0xff);
        return ByteString.copyFrom(bytes);
    }

    static long deserializeOffset(ByteString value) {
        final byte[] bytes = value.toByteArray();

        // @formatter:off
        return ((long) (bytes[0] & 0xff) << 24) +
            ((long) (bytes[1] & 0xff) << 16) +
            ((long) (bytes[2] & 0xff) << 8) +
            ((long) (bytes[3] & 0xff) << 0);
        // @formatter:on
    }

    public String toString() {
        return "BigtableBackend(connection=" + this.connection + ")";
    }

    /**
    * Do not use - public purely to enable unit testing
    */
    public MetricsConnectionSettings metricsConnectionSettings() {
        return metricsConnectionSettings;
    }

    private static final class PreparedQuery {
        private final ByteString rowKeyStart;
        private final ByteString rowKeyEnd;
        private final String columnFamily;
        private final ByteString startQualifierOpen;
        private final ByteString endQualifierClosed;
        private final BiFunction<Long, ByteString, Metric> deserializer;
        private final long base;

        @java.beans.ConstructorProperties({ "rowKeyStart", "rowKeyEnd", "columnFamily",
            "startQualifierOpen", "endQualifierClosed",
            "deserializer",
            "base" })
        public PreparedQuery(final ByteString rowKeyStart,
                             final ByteString rowKeyEnd,
                             final String columnFamily,
                             final ByteString startQualifierOpen,
                             final ByteString endQualifierClosed,
                             final BiFunction<Long, ByteString, Metric> deserializer,
                             final long base) {
            this.rowKeyStart = rowKeyStart;
            this.rowKeyEnd = rowKeyEnd;
            this.columnFamily = columnFamily;
            this.startQualifierOpen = startQualifierOpen;
            this.endQualifierClosed = endQualifierClosed;
            this.deserializer = deserializer;
            this.base = base;
        }

        private Metric deserialize(final ByteString qualifier, final ByteString value) {
            final long timestamp = base + deserializeOffset(qualifier);
            return deserializer.apply(timestamp, value);
        }
    }
}<|MERGE_RESOLUTION|>--- conflicted
+++ resolved
@@ -131,14 +131,8 @@
         final Groups groups,
         @Named("table") final String table,
         @Named("configure") final boolean configure,
-<<<<<<< HEAD
         final MetricsConnectionSettings metricsConnectionSettings,
-        MetricBackendReporter reporter,
-        @Named("application/json") ObjectMapper mapper
-=======
-        @Named("maxWriteBatchSize") final int maxWriteBatchSize,
         MetricBackendReporter reporter
->>>>>>> 5e331a57
     ) {
         super(async);
         this.async = async;
