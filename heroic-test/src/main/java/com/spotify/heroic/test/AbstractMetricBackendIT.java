--- conflicted
+++ resolved
@@ -166,15 +166,9 @@
      */
     @Test
     public void testMaxBatchSize() throws Exception {
-<<<<<<< HEAD
-        assumeTrue("max batch size", maxBatchSize.isPresent());
-        final int maxBatchSize = this.maxBatchSize.get();
+        assumeNotNull("max batch size", maxBatchSize);
         final int maxBatchMultiplier = 4;
         DateRange range = new DateRange(99L, 100L + (maxBatchSize * maxBatchMultiplier));
-=======
-        assumeNotNull("max batch size", maxBatchSize);
-        DateRange range = new DateRange(99L, 100L + (maxBatchSize * 4));
->>>>>>> 5e331a57
 
         new TestCase()
             .denseStart(100)
@@ -237,8 +231,8 @@
 
     // Compare the metrics contained in the MetricCollections, ignoring if the data was split into
     // multiple MCs or not.
-    private void assertSortedMetricsEqual(
-        final Set<MetricCollection> expected, final Set<MetricCollection> actual
+    private static void assertSortedMetricsEqual(
+            final Set<MetricCollection> expected, final Set<MetricCollection> actual
     ) {
         final Comparator<Metric> comparator = Comparator.comparingLong(Metric::getTimestamp);
 
