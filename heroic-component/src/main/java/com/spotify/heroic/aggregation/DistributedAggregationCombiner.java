--- conflicted
+++ resolved
@@ -78,17 +78,8 @@
         final AggregationResult result = session.result();
 
         for (final AggregationOutput out : result.getResult()) {
-<<<<<<< HEAD
-            if (TDIGEST_TYPE.contains(out.getMetrics().getType())) {
-                compute(groups, out, cadence);
-            } else {
-                groups.add(new ShardedResultGroup(ImmutableMap.of(), out.getKey(), out.getSeries(),
-                    out.getMetrics(), cadence));
-            }
-=======
             groups.add(new ShardedResultGroup(ImmutableMap.of(), out.getKey(), out.getSeries(),
-                    out.getMetrics(), cadence));
->>>>>>> 0bca661b
+                out.getMetrics(), cadence));
         }
         return groups.build();
     }
