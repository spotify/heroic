<<<<<<< HEAD
=======
---
method: POST
endpoint: /query/metrics
help: Query for metrics
description: Query and aggregate metrics.
fields:
- name: range
  required: true
  type_name: QueryDateRange
  purpose: 'The range in time for which to query'
- name: filter
  type_name: Filter
- name: aggregation
  type_name: Aggregation
  purpose: Aggregation to use when down-sampling.
- name: features
  type_json: '[&lt;string&gt;, ...]'
  purpose: |
    Enable or disable a feature on a per-query basis.
    See <a href="docs/config#features">Features Configuration</a> for more details.
response_fields:
- name: 'range'
  type_json: '{start: &lt;number&gt;, end: &lt;number&gt;}'
  purpose: 'The range in time for which to query'
- name: 'errors'
  type_name: 'RequestError'
  purpose: 'Potential errors returned either from different shards or for specific time series. The presence of an error does not cause the entire query to fail, instead it is up to the client to use this information to decide if the response is reliable enough.'
- name: 'result'
  type_name: 'ShardedResultGroup'
  type_array: true
  purpose: 'An array of result groups.'
- name: 'statistics'
  type_name: 'Statistics'
  purpose: 'Statistics about the current query. This field should be inspected for errors which will have caused the result to be inconsistent.'
---
<em>Note that the <code>x-client-id: my_app_name</code> 
header must be supplied since anonymous requests are not permitted.</em>
>>>>>>> d7dde9ef
<|MERGE_RESOLUTION|>--- conflicted
+++ resolved
@@ -1,5 +1,3 @@
-<<<<<<< HEAD
-=======
 ---
 method: POST
 endpoint: /query/metrics
@@ -36,5 +34,4 @@
   purpose: 'Statistics about the current query. This field should be inspected for errors which will have caused the result to be inconsistent.'
 ---
 <em>Note that the <code>x-client-id: my_app_name</code> 
-header must be supplied since anonymous requests are not permitted.</em>
->>>>>>> d7dde9ef
+header must be supplied since anonymous requests are not permitted.</em>