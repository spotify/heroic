/*
 * Copyright (c) 2015 Spotify AB.
 *
 * Licensed to the Apache Software Foundation (ASF) under one
 * or more contributor license agreements.  See the NOTICE file
 * distributed with this work for additional information
 * regarding copyright ownership.  The ASF licenses this file
 * to you under the Apache License, Version 2.0 (the
 * "License"); you may not use this file except in compliance
 * with the License.  You may obtain a copy of the License at
 *
 *   http://www.apache.org/licenses/LICENSE-2.0
 *
 * Unless required by applicable law or agreed to in writing,
 * software distributed under the License is distributed on an
 * "AS IS" BASIS, WITHOUT WARRANTIES OR CONDITIONS OF ANY
 * KIND, either express or implied.  See the License for the
 * specific language governing permissions and limitations
 * under the License.
 */

package com.spotify.heroic;

import com.google.common.base.Charsets;
import com.google.common.collect.ImmutableList;
import com.spotify.heroic.HeroicCore.Builder;
import com.spotify.heroic.args4j.CmdLine;
import com.spotify.heroic.shell.AbstractShellTaskParams;
import com.spotify.heroic.shell.CoreInterface;
import com.spotify.heroic.shell.RemoteCoreInterface;
import com.spotify.heroic.shell.ShellIO;
import com.spotify.heroic.shell.ShellProtocol;
import com.spotify.heroic.shell.ShellTask;
import com.spotify.heroic.shell.TaskParameters;
import com.spotify.heroic.shell.protocol.CommandDefinition;
import eu.toolchain.async.AsyncFramework;
import eu.toolchain.async.AsyncFuture;
import eu.toolchain.async.TinyAsync;
import eu.toolchain.serializer.SerializerFramework;
import lombok.RequiredArgsConstructor;
import lombok.ToString;
import lombok.extern.slf4j.Slf4j;
import org.apache.commons.lang3.StringUtils;
import org.kohsuke.args4j.CmdLineException;
import org.kohsuke.args4j.CmdLineParser;
import org.kohsuke.args4j.Option;

import java.io.FileDescriptor;
import java.io.FileInputStream;
import java.io.IOException;
import java.io.OutputStream;
import java.io.OutputStreamWriter;
import java.io.PrintStream;
import java.io.PrintWriter;
import java.nio.file.Files;
import java.nio.file.Path;
import java.nio.file.Paths;
import java.util.ArrayList;
import java.util.Arrays;
import java.util.Iterator;
import java.util.List;
import java.util.concurrent.Executors;

@Slf4j
public class HeroicShell {
    public static final Path[] DEFAULT_CONFIGS =
        new Path[]{Paths.get("heroic.yml"), Paths.get("/etc/heroic/heroic.yml")};

    public static final SerializerFramework serializer = ShellProtocol.setupSerializer();

    public static void main(String[] args) throws IOException {
        HeroicLogging.configure();

        Thread.setDefaultUncaughtExceptionHandler((t, e) -> {
            try {
                log.error("Uncaught exception in thread {}, exiting...", t, e);
            } finally {
                System.exit(1);
            }
        });

        final Parameters params = new Parameters();
        final CmdLineParser parser = setupParser(params);
        final ParsedArguments parsed = ParsedArguments.parse(args);

        try {
            parser.parseArgument(parsed.primary);
        } catch (CmdLineException e) {
            log.error("Argument error", e);
            System.exit(1);
            return;
        }

        if (params.help()) {
            parser.printUsage(System.out);
            System.out.println();
            HeroicModules.printAllUsage(System.out, "-P");
            System.exit(0);
            return;
        }

        final AsyncFramework async =
            TinyAsync.builder().executor(Executors.newSingleThreadExecutor()).build();

        if (parsed.child.isEmpty()) {
            final CoreInterface bridge;

            try {
                bridge = setupCoreBridge(params, async);
            } catch (Exception e) {
                log.error("Failed to setup core bridge", e);
                System.exit(1);
                return;
            }
            try {
                interactive(params, bridge);
            } catch (Exception e) {
<<<<<<< HEAD
=======
                log.error("Error when running shell", e);
>>>>>>> 96b989b2
                System.exit(1);
            }
            System.exit(0);
            return;
        }

        final HeroicCore.Builder builder = setupBuilder(params);

        try {
            standalone(parsed.child, builder);
        } catch (Exception e) {
            log.error("Failed to run standalone task", e);
        }

        System.exit(0);
    }

    private static CoreInterface setupCoreBridge(Parameters params, AsyncFramework async)
        throws Exception {
        if (params.connect != null) {
            return setupRemoteCore(params.connect, async);
        }

        return setupLocalCore(params, async);
    }

    private static CoreInterface setupRemoteCore(String connect, AsyncFramework async)
        throws Exception {
        return RemoteCoreInterface.fromConnectString(connect, async, serializer);
    }

    private static CoreInterface setupLocalCore(Parameters params, AsyncFramework async)
        throws Exception {
        final HeroicCore.Builder builder = setupBuilder(params);

        final HeroicCore core = builder.build();

        log.info("Starting local Heroic...");

        final HeroicCoreInstance instance = core.newInstance();

        instance.start().get();

        return instance.<CoreInterface>inject(comp -> new CoreInterface() {
            private final ShellTasks tasks = comp.tasks();

            @Override
            public AsyncFuture<Void> evaluate(List<String> command, ShellIO io) throws Exception {
                return tasks.evaluate(command, io);
            }

            @Override
            public List<CommandDefinition> commands() throws Exception {
                return tasks.commands();
            }

            @Override
            public void shutdown() throws Exception {
                instance.shutdown().get();
            }
        });
    }

    static void interactive(Parameters params, CoreInterface core) throws Exception {
        log.info("Setting up interactive shell...");

        Exception e = null;
        try {
            runInteractiveShell(core);
        } catch (final Exception inner) {
<<<<<<< HEAD
            log.error("Error when running shell", inner);
=======
>>>>>>> 96b989b2
            e = inner;
        }

        log.info("Closing core bridge...");

        try {
            core.shutdown();
        } catch (final Exception inner) {
<<<<<<< HEAD
            log.error("Failed to close core bridge", inner);
=======
>>>>>>> 96b989b2
            if (e != null) {
                inner.addSuppressed(e);
            }
            e = inner;
        }
<<<<<<< HEAD

=======
>>>>>>> 96b989b2
        if (e != null) {
            throw e;
        }
    }

    static void runInteractiveShell(final CoreInterface core) throws Exception {
        final List<CommandDefinition> commands = new ArrayList<>(core.commands());

        commands.add(new CommandDefinition("clear", ImmutableList.of(), "Clear the current shell"));
        commands.add(new CommandDefinition("timeout", ImmutableList.of(),
            "Get or set the current task timeout"));
        commands.add(new CommandDefinition("exit", ImmutableList.of(), "Exit the shell"));

        try (final FileInputStream input = new FileInputStream(FileDescriptor.in)) {
            final HeroicInteractiveShell interactive =
                HeroicInteractiveShell.buildInstance(commands, input);

            try {
                interactive.run(core);
            } finally {
                interactive.shutdown();
            }
        }
    }

    static void standalone(List<String> arguments, Builder builder) throws Exception {
        final String taskName = arguments.iterator().next();
        final List<String> rest = arguments.subList(1, arguments.size());

        log.info("Running standalone task {}", taskName);

        final HeroicCore core = builder.build();

        log.info("Starting Heroic...");
        final HeroicCoreInstance instance = core.newInstance();

        instance.start().get();

        final ShellTask task = instance.inject(c -> c.tasks().resolve(taskName));

        final TaskParameters params = task.params();

        final CmdLineParser parser = setupParser(params);

        try {
            parser.parseArgument(rest);
        } catch (CmdLineException e) {
            log.error("Error parsing arguments", e);
            System.exit(1);
            return;
        }

        if (params.help()) {
            parser.printUsage(System.err);
            HeroicModules.printAllUsage(System.err, "-P");
            System.exit(0);
            return;
        }

        try {
            final PrintWriter o = standaloneOutput(params, System.out);
            final ShellIO io = new DirectShellIO(o);

            try {
                task.run(io, params).get();
            } catch (Exception e) {
                log.error("Failed to run task", e);
            } finally {
                o.flush();
            }
        } finally {
            instance.shutdown().get();
        }
    }

    @SuppressWarnings("unchecked")
    static Class<ShellTask> resolveShellTask(final String taskName)
        throws ClassNotFoundException, Exception {
        final Class<?> taskType = Class.forName(taskName);

        if (!(ShellTask.class.isAssignableFrom(taskType))) {
            throw new Exception(String.format("Not an instance of ShellTask (%s)", taskName));
        }

        return (Class<ShellTask>) taskType;
    }

    static PrintWriter standaloneOutput(final TaskParameters params, final PrintStream original)
        throws IOException {
        final OutputStream out;

        if (params.output() != null && !"-".equals(params.output())) {
            out = Files.newOutputStream(Paths.get(params.output()));
        } else {
            out = original;
        }

        return new PrintWriter(new OutputStreamWriter(out, Charsets.UTF_8));
    }

    static Path parseConfigPath(String config) {
        final Path path = doParseConfigPath(config);

        if (!Files.isRegularFile(path)) {
            throw new IllegalStateException("No such file: " + path.toAbsolutePath());
        }

        return path;
    }

    static Path doParseConfigPath(String config) {
        if (config == null) {
            for (final Path p : DEFAULT_CONFIGS) {
                if (Files.isRegularFile(p)) {
                    return p;
                }
            }

            throw new IllegalStateException(
                "No default configuration available, checked " + formatDefaults(DEFAULT_CONFIGS));
        }

        return Paths.get(config);
    }

    static String formatDefaults(Path[] defaultConfigs) {
        final List<Path> alternatives = new ArrayList<>(defaultConfigs.length);

        for (final Path path : defaultConfigs) {
            alternatives.add(path.toAbsolutePath());
        }

        return StringUtils.join(alternatives, ", ");
    }

    static HeroicCore.Builder setupBuilder(Parameters params) {
        HeroicCore.Builder builder = HeroicCore
            .builder()
            .setupService(params.server)
            .disableBackends(params.disableBackends)
            .modules(HeroicModules.ALL_MODULES)
            .oneshot(true);

        if (params.config() != null) {
            builder.configPath(parseConfigPath(params.config()));
        }

        builder.parameters(ExtraParameters.ofList(params.parameters));

        for (final String profile : params.profiles()) {
            final HeroicProfile p = HeroicModules.PROFILES.get(profile);

            if (p == null) {
                throw new IllegalArgumentException(
                    String.format("not a valid profile: %s", profile));
            }

            builder.profile(p);
        }

        builder.setupShellServer(params.shellServer);

        return builder;
    }

    /**
     * Setup a {@link org.kohsuke.args4j.CmdLineParser} with some useful handlers associated with
     * it.
     */
    private static CmdLineParser setupParser(final TaskParameters params) {
        return CmdLine.createParser(params);
    }

    @ToString
    public static class Parameters extends AbstractShellTaskParams {
        @Option(name = "--server", usage = "Start shell as server (enables listen port)")
        private boolean server = false;

        @Option(name = "--shell-server",
            usage = "Start shell with shell server (enables remote connections)")
        private boolean shellServer = false;

        @Option(name = "--disable-backends", usage = "Start core without configuring backends")
        private boolean disableBackends = false;

        @Option(name = "--connect", usage = "Connect to a remote heroic server",
            metaVar = "<host>[:<port>]")
        private String connect = null;

        @Option(name = "-X", usage = "Define an extra parameter", metaVar = "<key>=<value>")
        private List<String> parameters = new ArrayList<>();
    }

    @RequiredArgsConstructor
    static class ParsedArguments {
        final List<String> primary;
        final List<String> child;

        public static ParsedArguments parse(String[] args) {
            final List<String> primary = new ArrayList<>();
            final List<String> child = new ArrayList<>();

            final Iterator<String> iterator = Arrays.stream(args).iterator();

            while (iterator.hasNext()) {
                final String arg = iterator.next();

                if ("--".equals(arg)) {
                    break;
                }

                primary.add(arg);
            }

            while (iterator.hasNext()) {
                child.add(iterator.next());
            }

            return new ParsedArguments(primary, child);
        }
    }
}<|MERGE_RESOLUTION|>--- conflicted
+++ resolved
@@ -115,10 +115,7 @@
             try {
                 interactive(params, bridge);
             } catch (Exception e) {
-<<<<<<< HEAD
-=======
                 log.error("Error when running shell", e);
->>>>>>> 96b989b2
                 System.exit(1);
             }
             System.exit(0);
@@ -189,10 +186,6 @@
         try {
             runInteractiveShell(core);
         } catch (final Exception inner) {
-<<<<<<< HEAD
-            log.error("Error when running shell", inner);
-=======
->>>>>>> 96b989b2
             e = inner;
         }
 
@@ -201,19 +194,11 @@
         try {
             core.shutdown();
         } catch (final Exception inner) {
-<<<<<<< HEAD
-            log.error("Failed to close core bridge", inner);
-=======
->>>>>>> 96b989b2
             if (e != null) {
                 inner.addSuppressed(e);
             }
             e = inner;
         }
-<<<<<<< HEAD
-
-=======
->>>>>>> 96b989b2
         if (e != null) {
             throw e;
         }
